# SPDX-License-Identifier: Apache-2.0
# SPDX-FileCopyrightText: Copyright contributors to the vLLM project

import dataclasses
from contextlib import ExitStack
from dataclasses import dataclass
from typing import Any, Callable, Optional
from unittest.mock import patch
import numpy as np

import numpy as np
import torch
import torch_npu
import vllm.envs as envs
from vllm.compilation.counter import compilation_counter
from vllm.compilation.cuda_graph import CUDAGraphOptions
from vllm.compilation.monitor import validate_cudagraph_capturing_enabled
from vllm.config import CUDAGraphMode, VllmConfig
from vllm.forward_context import BatchDescriptor, get_forward_context
from vllm.logger import logger
from vllm.platforms import current_platform

from vllm_ascend.utils import version_check

from ..utils import weak_ref_tensors


@dataclasses.dataclass
class ACLGraphEntry:
    batch_descriptor: BatchDescriptor
    aclgraph: Optional[torch.npu.NPUGraph] = None
    output: Optional[Any] = None

    # for aclgraph debugging, track the input addresses
    # during capture, and check if they are the same during replay
    input_addresses: Optional[list[int]] = None


class ACLGraphWrapper:
    """Wraps a runnable to add acl graph capturing and replaying ability. And
    provide attribute access to the underlying `runnable` via `__getattr__`.

    The workflow of this wrapper in the aclgraph dispatching is as follows:
    1. At initialization, a runtime mode is assigned to the wrapper (FULL or
    PIECEWISE).
    2. At runtime, the wrapper receives a runtime_mode and a
    batch_descriptor(key) from the forward context and blindly trust them
    for aclgraph dispatching.
    3. If runtime_mode is NONE or runtime_mode does not match the mode of the
    wrapper, just call the runnable directly.
    4. Otherwise, i.e., the runtime_mode matches the mode of the wrapper,
    the wrapper will perform aclgraph capture(if key does not exist, create
    a new entry and cache it) or replay (if key exists in the cache).

    Note: ACLGraphWrapper does not store persistent buffers or copy any
    runtime inputs into that buffers for replay. We assume implementing them
    is done outside of the wrapper. That is because we do not make any
    assumption on the dynamic shape (batch size) of the runtime inputs, as a
    trade-off for staying orthogonal to compilation logic. Nevertheless,
    tracing and checking the input addresses to be consistent during replay is
    guaranteed when VLLM_LOGGING_LEVEL == "DEBUG".
    """

    def __init__(self,
                 runnable: Callable,
                 vllm_config: VllmConfig,
                 runtime_mode: CUDAGraphMode,
                 graph_pool: Any = None,
                 cudagraph_options: Optional[CUDAGraphOptions] = None):
        self.runnable = runnable
        self.vllm_config = vllm_config
        self.graph_pool = graph_pool
        self.runtime_mode = runtime_mode
        self.compilation_config = vllm_config.compilation_config

        self.first_run_finished = False
        self.is_debugging_mode = envs.VLLM_LOGGING_LEVEL == "DEBUG"

        # assert runtime_mode is not NONE(no aclgraph), otherwise, we don't
        # need to initialize a ACLGraphWrapper.
        assert self.runtime_mode != CUDAGraphMode.NONE
        if self.graph_pool is None:
            self.graph_pool = current_platform.get_global_graph_pool()

        if cudagraph_options is None:
            cudagraph_options = CUDAGraphOptions()
        self.aclgraph_options = cudagraph_options
        # the entries for different batch descriptors that we need to capture
        # aclgraphs for.
        self.concrete_aclgraph_entries: dict[BatchDescriptor, ACLGraphEntry]\
                                                                        = {}

    def __getattr__(self, key: str):
        # allow accessing the attributes of the runnable.
        if hasattr(self.runnable, key):
            return getattr(self.runnable, key)
        raise AttributeError(f"Attribute {key} not exists in the runnable of "
                             f"aclgraph wrapper: {self.runnable}")

    def unwrap(self) -> Callable:
        # in case we need to access the original runnable.
        return self.runnable

    def __call__(self, *args, **kwargs):
        forward_context = get_forward_context()
        batch_descriptor = forward_context.batch_descriptor
        aclgraph_runtime_mode = forward_context.cudagraph_runtime_mode

        if aclgraph_runtime_mode == CUDAGraphMode.NONE or \
                            aclgraph_runtime_mode != self.runtime_mode:
            # CUDAGraphMode.NONE could mean the profile run, a warmup run, or
            # running without aclgraphs.
            # We do not trigger capture/replay if the runtime mode is not
            # matches. This enables properly dispatching to the correct
            # CUDAGraphWrapper when nesting multiple instances with different
            # runtime modes.
            return self.runnable(*args, **kwargs)

        if batch_descriptor not in self.concrete_aclgraph_entries:
            # create a new entry for this batch descriptor
            self.concrete_aclgraph_entries[batch_descriptor] = \
                ACLGraphEntry(batch_descriptor=batch_descriptor)

        entry = self.concrete_aclgraph_entries[batch_descriptor]

        if entry.aclgraph is None:
            if self.aclgraph_options.debug_log_enable:
                # Since we capture aclgraph for many different shapes and
                # capturing is fast, we don't need to log it for every
                # shape. E.g. we only log it for the first subgraph in
                # piecewise mode.
                logger.debug("Capturing a aclgraph on (%s,%s)",
                             self.runtime_mode.name, entry.batch_descriptor)
            # validate that aclgraph capturing is legal at this point.
            validate_cudagraph_capturing_enabled()

            input_addresses = [
                x.data_ptr() for x in args if isinstance(x, torch.Tensor)
            ]
            entry.input_addresses = input_addresses
            aclgraph = torch.npu.NPUGraph()

            with ExitStack() as stack:
                if self.aclgraph_options.gc_disable:
                    # during every model forward for piecewise aclgraph
                    # mode, we will capture many pieces of aclgraphs
                    # (roughly one per layer). running gc again and again
                    # across layers will make the aclgraph capture very slow.
                    # therefore, we only run gc for the first graph,
                    # and disable gc for the rest of the graphs.
                    stack.enter_context(patch("gc.collect", lambda: None))
                    stack.enter_context(
                        patch("torch.npu.empty_cache", lambda: None))

                # mind-exploding: carefully manage the reference and memory.
                forward_context.capturing = True
                with torch.npu.graph(aclgraph, pool=self.graph_pool):
                    # `output` is managed by pytorch's aclgraph pool
                    output = self.runnable(*args, **kwargs)
                    if self.aclgraph_options.weak_ref_output:
                        # by converting it to weak ref,
                        # the original `output` will immediately be released
                        # to save memory. It is only safe to do this for
                        # the last graph in piecewise aclgraph mode, because
                        # the output of the last graph will not be used by
                        # any other acl graph.
                        output = weak_ref_tensors(output)

            # here we always use weak ref for the output
            # to save memory
            entry.output = weak_ref_tensors(output)
            entry.aclgraph = aclgraph

            compilation_counter.num_cudagraph_captured += 1

            # important: we need to return the output, rather than
            # the weak ref of the output, so that pytorch can correctly
            # manage the memory during acl graph capture
            return output

        if self.is_debugging_mode:
            # check if the input addresses are the same
            new_input_addresses = [
                x.data_ptr() for x in args if isinstance(x, torch.Tensor)
            ]
            assert new_input_addresses == entry.input_addresses, (
                f"Input addresses for aclgraphs are different "
                f"during replay. Expected {entry.input_addresses}, "
                f"got {new_input_addresses}")

        logger.info_once("Replaying aclgraph")
        entry.aclgraph.replay()
        return entry.output


def update_attn_params(update_stream, forward_context, runtime_shape):
    graph_params = get_graph_params()
    # FIXME: Behold! We are using a temporary hack here to update the args
    # for each layer's attention op in the graph.
    for key, param, handle, event in zip(
            forward_context.attn_metadata,
            graph_params.attn_params[runtime_shape],
            graph_params.handles[runtime_shape],
            graph_params.events[runtime_shape],
    ):
        (
            query,
            key_cache,
            value_cache,
            num_kv_heads,
            num_heads,
            scale,
            block_table,
            seq_lens,
            output,
        ) = param
        seq_lens = forward_context.attn_metadata[key].seq_lens
        torch_npu_check = version_check()

        with torch.npu.stream(update_stream):
            torch.npu.graph_task_update_begin(update_stream, handle)
            if torch_npu_check:
                torch_npu._npu_paged_attention(
                    query=query,
                    key_cache=key_cache,
                    value_cache=value_cache,
                    num_kv_heads=num_kv_heads,
                    num_heads=num_heads,
                    scale_value=scale,
                    block_table=block_table,
                    context_lens=seq_lens,
                    out=output,
                    workspace=graph_params.workspaces.get(runtime_shape))
            else:
                torch_npu._npu_paged_attention(query=query,
                                               key_cache=key_cache,
                                               value_cache=value_cache,
                                               num_kv_heads=num_kv_heads,
                                               num_heads=num_heads,
                                               scale_value=scale,
                                               block_table=block_table,
                                               context_lens=seq_lens,
                                               out=output)
            torch.npu.graph_task_update_end(update_stream)

            event.record(update_stream)


def update_mla_attn_params(update_stream, forward_context, runtime_shape,
                           speculative_config):
    graph_params = get_graph_params()
    # FIXME: Behold! We are using a temporary hack here to update the args
    # for each layer's attention op in the graph.
    for key, param, handle, event in zip(
            forward_context.attn_metadata,
            graph_params.attn_params[runtime_shape],
            graph_params.handles[runtime_shape],
            graph_params.events[runtime_shape],
    ):
        (q_nope, k_nope, q_pe, k_pe, num_heads, num_kv_heads, input_layout,
         spec_attn_mask, sparse_mode, scale, block_table, block_size,
         seq_lens_list, actual_seq_lengths, attn_output, softmax_lse) = param
        seq_lens_list = forward_context.attn_metadata[key].decode.seq_lens_list
        if speculative_config and speculative_config.method == "deepseek_mtp":
            actual_seq_lengths = forward_context.attn_metadata[
                key].decode.actual_seq_lengths_q
            spec_multiple = speculative_config.num_speculative_tokens + 1
            seq_lens_list = seq_lens_list + [0] * (
                runtime_shape // spec_multiple - len(seq_lens_list))
            actual_seq_lengths = [
                spec_multiple * (i + 1)
                for i in range(runtime_shape // spec_multiple)
            ]
        else:
            seq_lens_list = seq_lens_list + [0] * (runtime_shape -
                                                   len(seq_lens_list))
        with torch.npu.stream(update_stream):
            torch.npu.graph_task_update_begin(update_stream, handle)

            torch_npu.npu_fused_infer_attention_score.out(
                q_nope,
                k_nope,
                k_nope,
                query_rope=q_pe,
                key_rope=k_pe,
                num_heads=num_heads,
                num_key_value_heads=num_kv_heads,
                input_layout=input_layout,
                atten_mask=spec_attn_mask,
                sparse_mode=sparse_mode,
                scale=scale,
                antiquant_mode=0,
                antiquant_scale=None,
                block_table=block_table,
                block_size=block_size,
                actual_seq_lengths_kv=seq_lens_list,
                actual_seq_lengths=actual_seq_lengths,
                workspace=graph_params.workspaces.get(runtime_shape),
                out=[attn_output, softmax_lse])
            torch.npu.graph_task_update_end(update_stream)

            event.record(update_stream)


def update_attn_dcp_pcp_params(update_stream, forward_context, runtime_shape):
    graph_params = get_graph_params()
    # FIXME: Behold! We are using a temporary hack here to update the args
    # for each layer's attention op in the graph.
    for key, param, handle, event in zip(
            forward_context.attn_metadata,
            graph_params.attn_params[runtime_shape],
            graph_params.handles[runtime_shape],
            graph_params.events[runtime_shape],
    ):
<<<<<<< HEAD
        (q_nope, k_nope, value, num_heads, num_kv_heads,
         scale, block_table, block_size, actual_seq_lengths_kv, workspace,
         attn_output, softmax_lse, cp_rank, dcp_rank, dcp_size) = param
        actual_seq_lengths_kv = forward_context.attn_metadata[key].decode_meta.num_computed_tokens_of_pcp_dcp[:, cp_rank, dcp_rank]
        pad_length = runtime_shape - len(actual_seq_lengths_kv)
        pad_tensor = np.zeros(pad_length, dtype=actual_seq_lengths_kv.dtype)
        actual_seq_lengths_kv = np.concatenate([actual_seq_lengths_kv, pad_tensor])
=======
        (q_nope, k_nope, value, num_heads, num_kv_heads, scale, block_table,
         block_size, actual_seq_lengths_kv, attn_output, softmax_lse, cp_rank,
         dcp_rank, dcp_size) = param
        actual_seq_lengths_kv = forward_context.attn_metadata[
            key].decode_meta.num_computed_tokens_of_pcp_dcp[:, cp_rank,
                                                            dcp_rank]
        pad_length = runtime_shape - len(actual_seq_lengths_kv)
        pad_tensor = np.zeros(pad_length, dtype=actual_seq_lengths_kv.dtype)
        actual_seq_lengths_kv = np.concatenate(
            [actual_seq_lengths_kv, pad_tensor])
>>>>>>> 4312a92a
        if dcp_size > 1:
            num_heads = num_heads * dcp_size

        with torch.npu.stream(update_stream):
            torch.npu.graph_task_update_begin(update_stream, handle)

            torch_npu.npu_fused_infer_attention_score.out(
                q_nope,
                k_nope,
                value,
                num_heads=num_heads,
                num_key_value_heads=num_kv_heads,
                input_layout="BSND",
                atten_mask=None,
                scale=scale,
                antiquant_mode=0,
                antiquant_scale=None,
                softmax_lse_flag=True,
                block_table=block_table,
                block_size=block_size,
                actual_seq_lengths_kv=actual_seq_lengths_kv,
<<<<<<< HEAD
                workspace=workspace,
=======
                workspace=graph_params.workspaces.get(runtime_shape),
>>>>>>> 4312a92a
                out=[attn_output, softmax_lse])
            torch.npu.graph_task_update_end(update_stream)

            event.record(update_stream)


<<<<<<< HEAD
def update_mla_attn_dcp_pcp_params(update_stream, forward_context, runtime_shape, speculative_config):
=======
def update_mla_attn_dcp_pcp_params(update_stream, forward_context,
                                   runtime_shape, speculative_config):
>>>>>>> 4312a92a
    graph_params = get_graph_params()
    # FIXME: Behold! We are using a temporary hack here to update the args
    # for each layer's attention op in the graph.
    for key, param, handle, event in zip(
            forward_context.attn_metadata,
            graph_params.attn_params[runtime_shape],
            graph_params.handles[runtime_shape],
            graph_params.events[runtime_shape],
    ):
<<<<<<< HEAD
        (q_nope, q_pe, k_nope, k_pe, block_table, seq_len,
         num_heads, scale, num_kv_heads, workspace,
         attn_output, softmax_lse) = param
=======
        (q_nope, q_pe, k_nope, k_pe, block_table, seq_len, num_heads, scale,
         num_kv_heads, attn_output, softmax_lse) = param
>>>>>>> 4312a92a

        decode_meta = forward_context.attn_metadata[key].decode
        seq_len = decode_meta.cp_seq_len

        if speculative_config and speculative_config.method == "deepseek_mtp":
            spec_multiple = speculative_config.num_speculative_tokens + 1
<<<<<<< HEAD
            seq_len = seq_len + [0] * (
                runtime_shape // spec_multiple - len(seq_len))
        else:
            pad_length = runtime_shape - len(seq_len)
            pad_tensor = torch.zeros(pad_length, dtype=seq_len.dtype, device=seq_len.device)
=======
            seq_len = seq_len + [0] * (runtime_shape // spec_multiple -
                                       len(seq_len))
        else:
            pad_length = runtime_shape - len(seq_len)
            pad_tensor = torch.zeros(pad_length,
                                     dtype=seq_len.dtype,
                                     device=seq_len.device)
>>>>>>> 4312a92a
            seq_len = torch.cat([seq_len, pad_tensor], dim=0)

        with torch.npu.stream(update_stream):
            torch.npu.graph_task_update_begin(update_stream, handle)

            torch_npu.atb.npu_multi_head_latent_attention(
                q_nope,
                q_pe,
                k_nope,
                k_pe,
                block_table,
                seq_len,
                num_heads,
                scale,
                num_kv_heads,
                return_lse=True,
                calc_type="calc_type_ring",
<<<<<<< HEAD
                workspace=workspace,
=======
                workspace=graph_params.workspaces.get(runtime_shape),
>>>>>>> 4312a92a
                output=attn_output,
                lse=softmax_lse)
            torch.npu.graph_task_update_end(update_stream)

            event.record(update_stream)


@dataclass
class GraphParams:
    events: dict[int, list[torch.npu.ExternalEvent]]
    workspaces: dict[int, torch.Tensor]
    handles: dict[int, list[torch_npu._C._NPUTaskGroupHandle]]
    attn_params: dict[int, list[tuple]]


_graph_params: Optional[GraphParams] = None


def set_graph_params(aclgraph_capture_sizes: set[int]):
    global _graph_params
    if _graph_params is not None:
        raise ValueError("Graph parameters have already been set!")
    _graph_params = GraphParams(
        {size: []
         for size in aclgraph_capture_sizes},
        {size: None
         for size in aclgraph_capture_sizes},
        {size: []
         for size in aclgraph_capture_sizes},
        {size: []
         for size in aclgraph_capture_sizes},
    )


def update_graph_params_workspaces(num_tokens: int, workspace: Any):
    global _graph_params
    if _graph_params is not None:
        _graph_params.workspaces[num_tokens] = workspace


def get_graph_params():
    return _graph_params<|MERGE_RESOLUTION|>--- conflicted
+++ resolved
@@ -6,7 +6,6 @@
 from dataclasses import dataclass
 from typing import Any, Callable, Optional
 from unittest.mock import patch
-import numpy as np
 
 import numpy as np
 import torch
@@ -312,15 +311,6 @@
             graph_params.handles[runtime_shape],
             graph_params.events[runtime_shape],
     ):
-<<<<<<< HEAD
-        (q_nope, k_nope, value, num_heads, num_kv_heads,
-         scale, block_table, block_size, actual_seq_lengths_kv, workspace,
-         attn_output, softmax_lse, cp_rank, dcp_rank, dcp_size) = param
-        actual_seq_lengths_kv = forward_context.attn_metadata[key].decode_meta.num_computed_tokens_of_pcp_dcp[:, cp_rank, dcp_rank]
-        pad_length = runtime_shape - len(actual_seq_lengths_kv)
-        pad_tensor = np.zeros(pad_length, dtype=actual_seq_lengths_kv.dtype)
-        actual_seq_lengths_kv = np.concatenate([actual_seq_lengths_kv, pad_tensor])
-=======
         (q_nope, k_nope, value, num_heads, num_kv_heads, scale, block_table,
          block_size, actual_seq_lengths_kv, attn_output, softmax_lse, cp_rank,
          dcp_rank, dcp_size) = param
@@ -331,7 +321,6 @@
         pad_tensor = np.zeros(pad_length, dtype=actual_seq_lengths_kv.dtype)
         actual_seq_lengths_kv = np.concatenate(
             [actual_seq_lengths_kv, pad_tensor])
->>>>>>> 4312a92a
         if dcp_size > 1:
             num_heads = num_heads * dcp_size
 
@@ -353,23 +342,15 @@
                 block_table=block_table,
                 block_size=block_size,
                 actual_seq_lengths_kv=actual_seq_lengths_kv,
-<<<<<<< HEAD
-                workspace=workspace,
-=======
                 workspace=graph_params.workspaces.get(runtime_shape),
->>>>>>> 4312a92a
                 out=[attn_output, softmax_lse])
             torch.npu.graph_task_update_end(update_stream)
 
             event.record(update_stream)
 
 
-<<<<<<< HEAD
-def update_mla_attn_dcp_pcp_params(update_stream, forward_context, runtime_shape, speculative_config):
-=======
 def update_mla_attn_dcp_pcp_params(update_stream, forward_context,
                                    runtime_shape, speculative_config):
->>>>>>> 4312a92a
     graph_params = get_graph_params()
     # FIXME: Behold! We are using a temporary hack here to update the args
     # for each layer's attention op in the graph.
@@ -379,27 +360,14 @@
             graph_params.handles[runtime_shape],
             graph_params.events[runtime_shape],
     ):
-<<<<<<< HEAD
-        (q_nope, q_pe, k_nope, k_pe, block_table, seq_len,
-         num_heads, scale, num_kv_heads, workspace,
-         attn_output, softmax_lse) = param
-=======
         (q_nope, q_pe, k_nope, k_pe, block_table, seq_len, num_heads, scale,
          num_kv_heads, attn_output, softmax_lse) = param
->>>>>>> 4312a92a
 
         decode_meta = forward_context.attn_metadata[key].decode
         seq_len = decode_meta.cp_seq_len
 
         if speculative_config and speculative_config.method == "deepseek_mtp":
             spec_multiple = speculative_config.num_speculative_tokens + 1
-<<<<<<< HEAD
-            seq_len = seq_len + [0] * (
-                runtime_shape // spec_multiple - len(seq_len))
-        else:
-            pad_length = runtime_shape - len(seq_len)
-            pad_tensor = torch.zeros(pad_length, dtype=seq_len.dtype, device=seq_len.device)
-=======
             seq_len = seq_len + [0] * (runtime_shape // spec_multiple -
                                        len(seq_len))
         else:
@@ -407,7 +375,6 @@
             pad_tensor = torch.zeros(pad_length,
                                      dtype=seq_len.dtype,
                                      device=seq_len.device)
->>>>>>> 4312a92a
             seq_len = torch.cat([seq_len, pad_tensor], dim=0)
 
         with torch.npu.stream(update_stream):
@@ -425,11 +392,7 @@
                 num_kv_heads,
                 return_lse=True,
                 calc_type="calc_type_ring",
-<<<<<<< HEAD
-                workspace=workspace,
-=======
                 workspace=graph_params.workspaces.get(runtime_shape),
->>>>>>> 4312a92a
                 output=attn_output,
                 lse=softmax_lse)
             torch.npu.graph_task_update_end(update_stream)
