--- conflicted
+++ resolved
@@ -239,9 +239,9 @@
 class AscendAttentionMetadataBuilder:
 
     def __init__(
-            self,
-            vllm_config: VllmConfig,
-            device: torch.device,
+        self,
+        vllm_config: VllmConfig,
+        device: torch.device,
     ):
         self.vllm_config = vllm_config
         self.model_config = vllm_config.model_config
@@ -396,27 +396,10 @@
         self.key_cache = None
         self.value_cache = None
 
-<<<<<<< HEAD
         self.cp_group = get_cp_group().device_group
         self.cp_size = get_context_model_parallel_world_size()
         self.cp_rank = get_context_model_parallel_rank()
 
-    def _repeat_kv(self, hidden_states: torch.Tensor,
-                   n_rep: int) -> torch.Tensor:
-        """
-        This is the equivalent of torch.repeat_interleave(x, dim=1, repeats=n_rep). The hidden states go from (batch,
-        num_key_value_heads, seqlen, head_dim) to (batch, num_attention_heads, seqlen, head_dim)
-        """
-        num_key_value_heads, slen, head_dim = hidden_states.shape
-        if n_rep == 1:
-            return hidden_states
-        hidden_states = hidden_states[:, None, :, :].expand(
-            num_key_value_heads, n_rep, slen, head_dim)
-        return hidden_states.reshape(num_key_value_heads * n_rep, slen,
-                                     head_dim)
-
-=======
->>>>>>> 6d8bc38c
     def _forward_prefill_no_cache(
         self,
         query: torch.Tensor,
@@ -442,36 +425,6 @@
             mask = torch_npu.npu_format_cast(mask.contiguous(),
                                              ACL_FORMAT_FRACTAL_NZ)
 
-<<<<<<< HEAD
-        if self.sliding_window is not None and \
-                attn_metadata.attn_mask.shape[0] > self.sliding_window:
-
-            key = self._repeat_kv(key, self.num_heads // self.num_kv_heads)
-            value = self._repeat_kv(value, self.num_heads // self.num_kv_heads)
-
-            output, _ = torch_npu.npu_fused_infer_attention_score(
-                query,
-                key,
-                value,
-                num_heads=self.num_heads,
-                num_key_value_heads=self.num_kv_heads,
-                input_layout="TND",
-                pre_tokens=self.sliding_window,
-                scale=self.scale,
-                actual_seq_lengths=attn_metadata.seq_lens,
-                actual_seq_lengths_kv=attn_metadata.seq_lens)
-            output = output.view(num_tokens, self.num_heads, self.head_size)
-        else:
-            torch_npu._npu_flash_attention(query=query,
-                                           key=key,
-                                           value=value,
-                                           mask=mask,
-                                           seq_len=attn_metadata.seq_lens,
-                                           scale_value=self.scale,
-                                           num_heads=self.num_heads,
-                                           num_kv_heads=self.num_kv_heads,
-                                           out=output)
-=======
         torch_npu._npu_flash_attention(query=query,
                                        key=key,
                                        value=value,
@@ -481,7 +434,6 @@
                                        num_heads=self.num_heads,
                                        num_kv_heads=self.num_kv_heads,
                                        out=output)
->>>>>>> 6d8bc38c
         assert output is not None
         return output[:num_tokens, :, :]
 
@@ -891,7 +843,7 @@
                     output = self._forward_prefill_no_cache(
                         query, key, value, attn_metadata, output, num_tokens)
             elif attn_metadata.attn_state == \
-                    AscendAttentionState.PrefillCacheHit:
+                AscendAttentionState.PrefillCacheHit:
                 output = self._forward_prefill_cache_hit(
                     query, attn_metadata, output)
             elif attn_metadata.attn_state == AscendAttentionState.DecodeOnly:
