from dataclasses import dataclass
from typing import (TYPE_CHECKING, ClassVar, NamedTuple, Optional, Tuple, Type,
                    TypeVar)

import numpy as np
import torch
import torch.distributed as dist
import torch.nn.functional as F
import torch_npu
from torch import nn
from vllm.attention.backends.abstract import (AttentionBackend,
                                              AttentionMetadata,
                                              MLAAttentionImpl)
from vllm.config import VllmConfig, get_current_vllm_config
from vllm.distributed import (get_dcp_group,
                              get_decode_context_model_parallel_rank,
                              get_decode_context_model_parallel_world_size,
                              get_tensor_model_parallel_rank,
                              get_tensor_model_parallel_world_size,
                              get_tp_group)
from vllm.forward_context import ForwardContext, get_forward_context
from vllm.logger import logger
from vllm.model_executor.layers.linear import (LinearBase,
                                               UnquantizedLinearMethod)
from vllm.utils import cdiv, round_down
from vllm.v1.attention.backends.utils import AttentionCGSupport

from vllm_ascend import envs
from vllm_ascend.ascend_config import get_ascend_config
from vllm_ascend.attention.attention_v1 import AscendAttentionState
from vllm_ascend.attention.utils import (AscendCommonAttentionMetadata,
                                         maybe_save_kv_layer_to_connector,
                                         split_decodes_and_prefills,
                                         trans_rope_weight, transdata,
                                         wait_for_kv_layer_from_connector)
from vllm_ascend.compilation.acl_graph import (get_graph_params,
                                               update_graph_params_workspaces)
from vllm_ascend.ops.weight_prefetch import maybe_npu_prefetch
from vllm_ascend.quantization.w8a8 import AscendW8A8LinearMethod
from vllm_ascend.utils import (ACL_FORMAT_FRACTAL_ND, ACL_FORMAT_FRACTAL_NZ,
                               is_enable_nz, prefill_context_parallel_enable,
                               weak_ref_tensors)
from vllm_ascend.worker.npu_input_batch import InputBatch

# isort: off
if prefill_context_parallel_enable():
    from vllm.distributed import (get_pcp_group,
                                  get_prefill_context_model_parallel_rank,
                                  get_prefill_context_model_parallel_world_size
                                  )
# isort: on
if TYPE_CHECKING:
    from vllm.v1.core.sched.output import SchedulerOutput


class AscendMLABackend(AttentionBackend):

    accept_output_buffer: bool = True

    @staticmethod
    def get_name() -> str:
        return "ASCEND_MLA"

    @staticmethod
    def get_metadata_cls() -> type["AttentionMetadata"]:
        return AscendMLAMetadata

    @staticmethod
    def get_builder_cls():
        return AscendMLAMetadataBuilder

    @staticmethod
    def get_kv_cache_shape(num_blocks: int, block_size: int, num_kv_heads: int,
                           head_size: int) -> tuple[int, ...]:
        return (num_blocks, block_size, num_kv_heads, head_size)

    @staticmethod
    def get_impl_cls() -> Type["MLAAttentionImpl"]:
        return AscendMLAImpl


@dataclass
class AscendPCPMetadata:
    q_head_idx: torch.Tensor = None
    q_tail_idx: torch.Tensor = None
    kv_with_q_head_nomask_idx: torch.Tensor = None
    kv_with_q_head_mask_idx: torch.Tensor = None
    kv_with_q_tail_nomask_idx: torch.Tensor = None
    kv_with_q_tail_mask_idx: torch.Tensor = None
    attn_mask_seqlens: torch.Tensor = None
    head_attn_nomask_seqlens: torch.Tensor = None
    tail_attn_nomask_seqlens: torch.Tensor = None
    q_full_idx: torch.Tensor = None
    pcp_prefill_mask: torch.Tensor = None
    pcp_allgather_restore_idx: Optional[list[int]] = None


@dataclass
class AscendMLAPrefillMetadata:
    """ Prefill Specific Metadata for Ascend"""

    @dataclass
    class ChunkedContextMetadata:
        # New for MLA (compared to FlashAttention)
        # For handling chunked prefill
        cu_seq_lens: torch.Tensor
        starts: torch.Tensor
        seq_tot: list[int]
        max_seq_lens: list[int]
        workspace: torch.Tensor
        chunk_seq_lens: torch.Tensor

    attn_mask: torch.Tensor
    query_lens: torch.Tensor
    seq_lens: list[int]
    context_lens: torch.Tensor
    input_positions: torch.Tensor
    query_start_loc: torch.Tensor
    block_table: torch.Tensor
    max_query_len: int
    max_seq_lens: int
    chunked_context: Optional[ChunkedContextMetadata] = None
    sin: torch.Tensor = None
    cos: torch.Tensor = None
    pcp_metadata: Optional[AscendPCPMetadata] = None


@dataclass
class AscendMLADecodeMetadata:
    # Input positions for rotrary embeddings since for MLA the rotary
    # position embeddings are applied inside the attention backend
    input_positions: torch.Tensor
    block_table: torch.Tensor
    seq_lens: torch.Tensor
    max_seq_lens: int
    seq_lens_list: list[int]
    actual_seq_lengths_q: Optional[list[int]] = None
    attn_mask: Optional[torch.Tensor] = None
    sin: torch.Tensor = None
    cos: torch.Tensor = None
    num_computed_tokens_of_pcp_dcp: Optional[list[Optional[list[Optional[
        list[int]]]]]] = None
<<<<<<< HEAD
    seq_mask_cp: torch.Tensor = None
=======
    seq_mask_pcp: torch.Tensor = None
>>>>>>> 4312a92a
    seq_mask_dcp: torch.Tensor = None
    cp_seq_len: torch.Tensor = None


@dataclass
class AscendMLAMetadata:
    """Metadata for MLACommon.

    NOTE: Please read the comment at the top of the file before trying to
    understand this class
    """
    # NOTE(sang): Definition of context_len, query_len, and seq_len.
    # |---------- N-1 iteration --------|
    # |---------------- N iteration ---------------------|
    # |- tokenA -|......................|-- newTokens ---|
    # |---------- context_len ----------|
    # |-------------------- seq_len ---------------------|
    #                                   |-- query_len ---|

    num_actual_tokens_pcp_padded: int
    num_actual_tokens: int  # Number of tokens excluding padding.
    slot_mapping: torch.Tensor
    query_start_loc: torch.Tensor
    seq_lens: torch.Tensor
    block_tables: torch.Tensor

    # New for MLA (compared to FlashAttention)
    # For handling prefill decode split
    num_decodes: int
    num_decode_tokens: int
    num_prefills: int

    # For logging.
    num_input_tokens: int = 0  # Number of tokens including padding.

    query_lens: Optional[list[int]] = None
    # The dimension of the attention heads
    head_dim: Optional[int] = None
    attn_mask: torch.Tensor = None
    # chunked prefill by default if no attn_states passed
    attn_state: AscendAttentionState = AscendAttentionState.ChunkedPrefill

    decode: Optional[AscendMLADecodeMetadata] = None
    prefill: Optional[AscendMLAPrefillMetadata] = None

    def __post_init__(self):
        pass
        # supported_head_sizes = AscendMLABackend.get_supported_head_sizes()
        # if self.head_dim is not None and self.head_dim \
        #         not in supported_head_sizes:
        #     raise ValueError(
        #         f"Only {supported_head_sizes} are supported for head_dim,",
        #         f"received {self.head_dim}.")


M = TypeVar("M", bound=AscendMLAMetadata)


class AscendMLAMetadataBuilder:
    # Does this backend/builder support ACL Graphs for attention (default: no).
    aclgraph_support: ClassVar[AttentionCGSupport] = \
        AttentionCGSupport.UNIFORM_BATCH
    """
    NOTE: Please read the comment at the top of the file before trying to
    understand this class
    """

    # _attn_mask_builder = None
    def __init__(self,
                 kv_cache_spec,
                 layer_names,
                 vllm_config: VllmConfig,
                 device: torch.device,
                 metadata_cls: Optional[AscendMLAMetadata] = None):
        self.metadata_cls: Optional[AscendMLAMetadata] = metadata_cls \
            if metadata_cls is not None else AscendMLAMetadata  # type: ignore
        self.vllm_config = vllm_config
        self.model_config = vllm_config.model_config
        self.device = device
        scheduler_config = vllm_config.scheduler_config
        self.block_size = vllm_config.cache_config.block_size
        self.max_blocks = (vllm_config.model_config.max_model_len +
                           self.block_size - 1) // self.block_size
        self.chunked_prefill_enabled = scheduler_config.chunked_prefill_enabled

        self.speculative_config = vllm_config.speculative_config
        self.decode_threshold = 1
        if self.speculative_config:
            spec_token_num = self.speculative_config.num_speculative_tokens
            self.decode_threshold += spec_token_num
            assert self.decode_threshold <= 16, f"decode_threshold exceeded \
                npu_fused_infer_attention_score TND layout's limit of 16, \
                got {self.decode_threshold}"

        self.reorder_batch_threshold = self.decode_threshold
        if self.chunked_prefill_enabled:
            self.chunked_prefill_workspace_size = min(
                # Max sure there is enough for 8 full length request or at least
                # 4 pages of cache per request
                max(8 * self.model_config.max_model_len,
                    4 * scheduler_config.max_num_seqs * self.block_size),
                # For long-context models try not to over-allocate limiting
                # kv-cache space, limiting it to 64k tokens,
                # which would result in the workspace being:
                #   2*(576)*(64*1024) = 144mb
                # (assuming 576 MLA head dim, and fp16)
                # which would result in up-projected context being
                #   2*(192*128)*(64*1024) = 3gb
                # (assuming 192 QK head dim, 128 heads, and fp16)
                128 * 1024)
            assert self.chunked_prefill_workspace_size >= \
                scheduler_config.max_num_seqs * self.block_size
            self.chunked_prefill_workspace = torch.empty(
                (self.chunked_prefill_workspace_size,
                 self.model_config.get_head_size()),
                dtype=self.model_config.dtype,
                device=device,
            )
        self.rope_dim = self.model_config.hf_text_config.qk_rope_head_dim
        self.cos_cache = None
        self.sin_cache = None
        self.pcp_size = get_prefill_context_model_parallel_world_size(
        ) if prefill_context_parallel_enable() else 1
        self.cp_rank = get_prefill_context_model_parallel_rank(
        ) if self.pcp_size > 1 else 0
        self.dcp_size = get_decode_context_model_parallel_world_size()
        self.dcp_rank = get_decode_context_model_parallel_rank(
        ) if self.dcp_size > 1 else 0
<<<<<<< HEAD
        decode_max_num_seqs = getattr(scheduler_config, 'decode_max_num_seqs', 0)
        max_num_seqs = max(scheduler_config.max_num_seqs, decode_max_num_seqs)
        self.seq_mask_cp_buf = torch.empty(max_num_seqs, self.pcp_size,
            dtype=torch.uint8,
            device=device)
        self.seq_mask_dcp_buf = torch.empty(max_num_seqs, self.dcp_size,
            dtype=torch.uint8,
            device=device)
=======
        decode_max_num_seqs = getattr(scheduler_config, 'decode_max_num_seqs',
                                      0)
        max_num_seqs = max(scheduler_config.max_num_seqs, decode_max_num_seqs)
        self.seq_mask_pcp_buf = torch.empty(max_num_seqs,
                                            self.pcp_size,
                                            dtype=torch.uint8,
                                            device=device)
        self.seq_mask_dcp_buf = torch.empty(max_num_seqs,
                                            self.dcp_size,
                                            dtype=torch.uint8,
                                            device=device)
>>>>>>> 4312a92a

    def reorder_batch(self, input_batch: "InputBatch",
                      scheduler_output: "SchedulerOutput") -> bool:
        # We now want to reorder the batch so that the "decode" requests are at
        # the front and the "prefill" requests are at the using the least amount
        # swaps possible. (NOTE for now we loosely use "decode" to mean requests
        # where attention is likely memory-bound and "prefill" to mean requests
        # where attention is likely compute-bound, TODO(lucas): figure out a
        # better naming here)
        decodes = []
        prefills = []

        for i, req_id in enumerate(input_batch.req_ids):
            num_tokens = scheduler_output.num_scheduled_tokens[req_id]
            if num_tokens <= self.decode_threshold:
                decodes.append(i)
            else:
                prefills.append(i)

        # We hope that this is fairly minimal since decodes
        # should be around for a number of iterations so hopefully they are
        # relatively stationary (and new request are generally appended to the
        # persistent batch so already should be at the back)
        # To achieve this we loop over the decodes in descending order and
        # the prefills in ascending order. We swap decodes from the  "back"
        # i.e. past where the last decode should be in the reodorered with
        # prefills from the front of the batch.
        # `decodes` and `prefills` are already in ascending order just based on
        # the above loop
        num_decodes = len(decodes)
        num_prefills = len(prefills)
        first_prefill = 0
        modified_batch = False

        for i in range(1, min(num_decodes, num_prefills) + 1):
            # If the decode is at the "back" of the batch, i, we can swap it
            # with the prefill closest to the front of the batch
            if decodes[num_decodes - i] >= num_decodes:
                input_batch.swap_states(prefills[first_prefill],
                                        decodes[num_decodes - i])
                first_prefill += 1
                modified_batch = True
            else:
                break

        # Save for next `build` call
        # TODO(lucas): this is a bit of a hack, we should probably have a
        # better way of doing this
        return modified_batch

    def build(
        self,
        common_prefix_len: int,
        common_attn_metadata: AscendCommonAttentionMetadata,
        model: nn.Module,
    ) -> AscendMLAMetadata:
        num_reqs = common_attn_metadata.num_reqs
        num_actual_tokens = common_attn_metadata.num_actual_tokens
        query_start_loc = common_attn_metadata.query_start_loc
        query_start_loc_cpu = common_attn_metadata.query_start_loc_cpu
        long_seq_metadata = common_attn_metadata.prefill_context_parallel_metadata

        num_actual_tokens_pcp_padded = long_seq_metadata.num_actual_tokens_pcp_padded if long_seq_metadata else None
        num_computed_tokens_of_pcp_dcp = long_seq_metadata.num_computed_tokens_of_pcp_dcp if long_seq_metadata else None

        num_decodes, num_prefills, num_decode_tokens, num_prefill_tokens = \
            split_decodes_and_prefills(common_attn_metadata, decode_threshold=self.decode_threshold)
        assert num_decodes + num_prefills == num_reqs
        assert num_decode_tokens + num_prefill_tokens == num_actual_tokens

        # Note(simon): be careful about the CPU <> GPU memory movement in this
        # function. We should avoid GPU -> CPU sync as much as possible because
        # it blocks on all previous kernels.
        device = self.device

        block_table = (common_attn_metadata.block_table_tensor[:num_reqs])
        input_positions = common_attn_metadata.positions[:
                                                         num_actual_tokens].long(
                                                         )
        if num_actual_tokens_pcp_padded is None:
            num_actual_tokens_pcp_padded = num_actual_tokens

        slot_mapping = common_attn_metadata.slot_mapping[:
                                                         num_actual_tokens_pcp_padded]

        if self.cos_cache is None:
            self.cos_cache = model.model.layers[
                model.model.start_layer].self_attn.rotary_emb.cos_cached
            self.sin_cache = model.model.layers[
                model.model.start_layer].self_attn.rotary_emb.sin_cached
        if self.cos_cache.dtype != self.model_config.dtype:  # type: ignore
            self.cos_cache = self.cos_cache.to(  # type: ignore
                self.model_config.dtype)  # type: ignore
            self.sin_cache = self.sin_cache.to(  # type: ignore
                self.model_config.dtype)  # type: ignore

        query_seq_lens_cpu = query_start_loc_cpu[1:] - query_start_loc_cpu[:-1]
        query_lens = query_seq_lens_cpu[:num_reqs]
        seq_lens = common_attn_metadata.seq_lens_cpu[:num_reqs]
        num_computed_tokens_cpu = (seq_lens - query_lens)

        prefill_metadata = None
        chunked_context_metadata = None
        if num_prefills > 0:
            pcp_metadata = None
            common_long_seq_metadata = common_attn_metadata.prefill_context_parallel_metadata
            if common_long_seq_metadata is not None:
                pcp_metadata = AscendPCPMetadata(
                    q_head_idx=common_long_seq_metadata.q_head_idx_tensor,
                    q_tail_idx=common_long_seq_metadata.q_tail_idx_tensor,
                    kv_with_q_head_nomask_idx=common_long_seq_metadata.
                    kv_with_q_head_nomask_idx_tensor,
                    kv_with_q_head_mask_idx=common_long_seq_metadata.
                    kv_with_q_head_mask_idx_tensor,
                    kv_with_q_tail_nomask_idx=common_long_seq_metadata.
                    kv_with_q_tail_nomask_idx_tensor,
                    kv_with_q_tail_mask_idx=common_long_seq_metadata.
                    kv_with_q_tail_mask_idx_tensor,
                    attn_mask_seqlens=common_long_seq_metadata.
                    attn_mask_seqlens,
                    head_attn_nomask_seqlens=common_long_seq_metadata.
                    head_attn_nomask_seqlens,
                    tail_attn_nomask_seqlens=common_long_seq_metadata.
                    tail_attn_nomask_seqlens,
                    q_full_idx=common_long_seq_metadata.q_full_idx,
                    pcp_prefill_mask=common_long_seq_metadata.pcp_prefill_mask,
                    pcp_allgather_restore_idx=long_seq_metadata.
                    pcp_allgather_restore_idx if long_seq_metadata else None)

            reqs_start = num_decodes  # prefill_start
            tokens_start = num_decode_tokens
            max_query_len = query_lens[reqs_start:].max().item()
            max_seq_lens = seq_lens[reqs_start:].max().item()
            prefill_query_start_loc = query_start_loc[
                reqs_start:] - query_start_loc[reqs_start]

            context_lens_cpu = num_computed_tokens_cpu[reqs_start:num_reqs]
            max_context_len_cpu = context_lens_cpu.max().item()
            num_prefills_with_context_cpu = (context_lens_cpu > 0).sum().item()
            if self.chunked_prefill_enabled and max_context_len_cpu > 0:
                max_context_chunk = (self.chunked_prefill_workspace_size //
                                     num_prefills_with_context_cpu)
                max_context_chunk = round_down(max_context_chunk,
                                               self.block_size)

                assert max_context_chunk > 0
                num_chunks = cdiv(max_context_len_cpu, max_context_chunk)
                chunk_starts = torch.arange(num_chunks, dtype=torch.int32) \
                    .unsqueeze(1).expand(-1, num_prefills) * max_context_chunk
                chunk_ends = torch.min(context_lens_cpu.unsqueeze(0),
                                       chunk_starts + max_context_chunk)
                chunk_seq_lens = (chunk_ends - chunk_starts).clamp(min=0)
                cu_seq_lens_cpu = torch.zeros(num_chunks,
                                              num_prefills + 1,
                                              dtype=torch.int32,
                                              pin_memory=True)
                torch.cumsum(chunk_seq_lens,
                             dim=1,
                             out=cu_seq_lens_cpu[:, 1:],
                             dtype=torch.int32)
                chunked_context_metadata = \
                    AscendMLAPrefillMetadata.ChunkedContextMetadata(
                    cu_seq_lens=cu_seq_lens_cpu.to(device, non_blocking=True),
                    starts=chunk_starts.to(device, non_blocking=True),
                    seq_tot=chunk_seq_lens.sum(dim=1).tolist(),
                    max_seq_lens=chunk_seq_lens.max(dim=1).values.tolist(),
                    chunk_seq_lens=chunk_seq_lens,
                    workspace=self.chunked_prefill_workspace,
                )
            prefill_input_positions = input_positions[tokens_start:]
            cos = self.cos_cache[
                prefill_input_positions].unsqueeze(  # type: ignore
                    1).unsqueeze(2)
            sin = self.sin_cache[
                prefill_input_positions].unsqueeze(  # type: ignore
                    1).unsqueeze(2)
            prefill_metadata = AscendMLAPrefillMetadata(
                attn_mask=common_attn_metadata.attn_mask,
                query_lens=query_lens[reqs_start:].to(torch.int32),
                seq_lens=seq_lens,
                context_lens=seq_lens[reqs_start:],
                input_positions=prefill_input_positions,
                block_table=block_table[reqs_start:, ...],
                max_query_len=max_query_len,
                max_seq_lens=max_seq_lens,
                query_start_loc=prefill_query_start_loc,
                chunked_context=chunked_context_metadata,
                sin=sin,
                cos=cos,
                pcp_metadata=pcp_metadata,
            )

        decode_metadata = None
        if num_decodes > 0:
            cos = common_attn_metadata.cos
            sin = common_attn_metadata.sin
            # Notice that num_decodes != num_decode_tokens in SpecDecoding Scenario
            actual_seq_lengths_q = query_start_loc[1:num_decodes + 1].tolist()
            max_seq_lens = seq_lens[:num_decodes].max().item()
            seq_lens = seq_lens[:num_decodes]
            input_positions = input_positions[:num_decode_tokens]
            block_table = block_table[:num_decodes, ...]
            seq_lens_list = seq_lens.tolist()

            if num_computed_tokens_of_pcp_dcp is not None:
<<<<<<< HEAD
                num_computed_tokens_of_cp_dcp_array = np.array(num_computed_tokens_of_pcp_dcp)[:num_decodes]  # [bs, pcp_size, dcp_size]
                seq_mask_cp = torch.where(
                    torch.tensor(num_computed_tokens_of_cp_dcp_array.sum(2)) == 0, 0,
                    1).to(torch.uint8)
                self.seq_mask_cp_buf[:seq_mask_cp.shape[0], :seq_mask_cp.shape[1]].copy_(seq_mask_cp, non_blocking=True)
                seq_mask_cp_shape = (seq_mask_cp.shape[0], seq_mask_cp.shape[1])

                seq_mask_dcp = torch.where(
                    torch.tensor(num_computed_tokens_of_cp_dcp_array[:,
                                                            self.cp_rank, :]) == 0,
                    0, 1).to(torch.uint8)
                self.seq_mask_dcp_buf[:seq_mask_dcp.shape[0], :seq_mask_dcp.shape[1]].copy_(seq_mask_dcp, non_blocking=True)
                seq_mask_dcp_shape = (seq_mask_dcp.shape[0], seq_mask_dcp.shape[1])

                cp_seq_len = num_computed_tokens_of_cp_dcp_array[:, self.cp_rank, self.dcp_rank]
                cp_seq_len = torch.tensor(cp_seq_len, dtype=torch.int32)
                cp_seq_len = torch.where(cp_seq_len == 0, 1, cp_seq_len)
            else:
                seq_mask_cp_shape = (0, 0)
=======
                num_computed_tokens_of_cp_dcp_array = np.array(
                    num_computed_tokens_of_pcp_dcp
                )[:num_decodes]  # [bs, pcp_size, dcp_size]
                seq_mask_pcp = torch.where(
                    torch.tensor(
                        num_computed_tokens_of_cp_dcp_array.sum(2)) == 0, 0,
                    1).to(torch.uint8)
                self.seq_mask_pcp_buf[:seq_mask_pcp.shape[0], :seq_mask_pcp.
                                      shape[1]].copy_(seq_mask_pcp,
                                                      non_blocking=True)
                seq_mask_pcp_shape = (seq_mask_pcp.shape[0],
                                      seq_mask_pcp.shape[1])

                seq_mask_dcp = torch.where(
                    torch.tensor(
                        num_computed_tokens_of_cp_dcp_array[:,
                                                            self.cp_rank, :])
                    == 0, 0, 1).to(torch.uint8)
                self.seq_mask_dcp_buf[:seq_mask_dcp.shape[0], :seq_mask_dcp.
                                      shape[1]].copy_(seq_mask_dcp,
                                                      non_blocking=True)
                seq_mask_dcp_shape = (seq_mask_dcp.shape[0],
                                      seq_mask_dcp.shape[1])

                cp_seq_len = num_computed_tokens_of_cp_dcp_array[:,
                                                                 self.cp_rank,
                                                                 self.dcp_rank]
                cp_seq_len = torch.tensor(cp_seq_len, dtype=torch.int32)
                cp_seq_len = torch.where(cp_seq_len == 0, 1, cp_seq_len)
            else:
                seq_mask_pcp_shape = (0, 0)
>>>>>>> 4312a92a
                seq_mask_dcp_shape = (0, 0)
                cp_seq_len = None

            # TODO: After the fullgraph supports MTP, the if branch needs to deleted
            assert self.cos_cache is not None
            assert self.sin_cache is not None
            if cos is None and sin is None:
                cos = self.cos_cache[
                    input_positions].unsqueeze(  # type: ignore
                        1).unsqueeze(2)
                sin = self.sin_cache[
                    input_positions].unsqueeze(  # type: ignore
                        1).unsqueeze(2)

                decode_metadata = AscendMLADecodeMetadata(
                    input_positions=input_positions,
                    block_table=block_table,
                    seq_lens=seq_lens,
                    seq_lens_list=seq_lens_list,
                    max_seq_lens=max_seq_lens,
                    attn_mask=common_attn_metadata.spec_attn_mask,
                    actual_seq_lengths_q=actual_seq_lengths_q,
                    sin=sin,
                    cos=cos,
<<<<<<< HEAD
                    num_computed_tokens_of_pcp_dcp=num_computed_tokens_of_pcp_dcp,
                    seq_mask_cp=self.seq_mask_cp_buf[:seq_mask_cp_shape[0], :seq_mask_cp_shape[1]],
                    seq_mask_dcp=self.seq_mask_dcp_buf[:seq_mask_dcp_shape[0], :seq_mask_dcp_shape[1]],
=======
                    num_computed_tokens_of_pcp_dcp=
                    num_computed_tokens_of_pcp_dcp,
                    seq_mask_pcp=self.
                    seq_mask_pcp_buf[:seq_mask_pcp_shape[0], :
                                     seq_mask_pcp_shape[1]],
                    seq_mask_dcp=self.
                    seq_mask_dcp_buf[:seq_mask_dcp_shape[0], :
                                     seq_mask_dcp_shape[1]],
>>>>>>> 4312a92a
                    cp_seq_len=cp_seq_len)
            else:
                cos[:num_decode_tokens,
                    ...] = self.cos_cache[input_positions].unsqueeze(
                        1).unsqueeze(2)
                sin[:num_decode_tokens,
                    ...] = self.sin_cache[input_positions].unsqueeze(
                        1).unsqueeze(2)

                decode_metadata = AscendMLADecodeMetadata(
                    input_positions=input_positions,
                    block_table=block_table,
                    seq_lens=seq_lens,
                    seq_lens_list=seq_lens_list,
                    max_seq_lens=max_seq_lens,
                    attn_mask=common_attn_metadata.spec_attn_mask,
                    actual_seq_lengths_q=actual_seq_lengths_q,
                    sin=sin[:num_decode_tokens, ...],
                    cos=cos[:num_decode_tokens, ...],
<<<<<<< HEAD
                    num_computed_tokens_of_pcp_dcp=num_computed_tokens_of_pcp_dcp,
                    seq_mask_cp=self.seq_mask_cp_buf[:seq_mask_cp_shape[0], :seq_mask_cp_shape[1]],
                    seq_mask_dcp=self.seq_mask_dcp_buf[:seq_mask_dcp_shape[0], :seq_mask_dcp_shape[1]],
=======
                    num_computed_tokens_of_pcp_dcp=
                    num_computed_tokens_of_pcp_dcp,
                    seq_mask_pcp=self.
                    seq_mask_pcp_buf[:seq_mask_pcp_shape[0], :
                                     seq_mask_pcp_shape[1]],
                    seq_mask_dcp=self.
                    seq_mask_dcp_buf[:seq_mask_dcp_shape[0], :
                                     seq_mask_dcp_shape[1]],
>>>>>>> 4312a92a
                    cp_seq_len=cp_seq_len)

        return self.metadata_cls(  # type: ignore
            num_actual_tokens_pcp_padded=num_actual_tokens_pcp_padded,
            num_input_tokens=common_attn_metadata.num_input_tokens,
            num_actual_tokens=num_actual_tokens,
            query_lens=query_lens.tolist(),
            slot_mapping=slot_mapping,
            head_dim=self.model_config.get_head_size(),
            num_decodes=num_decodes,
            num_decode_tokens=num_decode_tokens,
            num_prefills=num_prefills,
            attn_mask=common_attn_metadata.attn_mask,
            attn_state=common_attn_metadata.attn_state,
            prefill=prefill_metadata,
            decode=decode_metadata,
            query_start_loc=query_start_loc,
            block_tables=block_table,
            seq_lens=seq_lens,
        )

    def build_for_graph_capture(
        self,
        common_attn_metadata: AscendCommonAttentionMetadata,
        attn_state: AscendAttentionState = AscendAttentionState.DecodeOnly,
        model: Optional[nn.Module] = None,
    ):
        if attn_state in {
                AscendAttentionState.DecodeOnly,
                AscendAttentionState.SpecDecoding
        }:
            attn_metadata = self.build(
                common_prefix_len=0,
                common_attn_metadata=common_attn_metadata,
                model=model,
            )
        else:
            raise NotImplementedError(
                "Currently we only support building dummy metadata for DecodeOnly and SpecDecoding state"
            )

        attn_metadata.attn_state = attn_state
        return attn_metadata


class DecodeMLAPreprocessResult(NamedTuple):
    ql_nope: Optional[torch.Tensor] = None
    q_pe: Optional[torch.Tensor] = None
    k_nope: Optional[torch.Tensor] = None
    k_pe: Optional[torch.Tensor] = None
    decode_q_wo_k_up: Optional[torch.Tensor] = None


class PrefillMLAPreprocessResult(NamedTuple):
    q_nope: Optional[torch.Tensor] = None
    q_pe: Optional[torch.Tensor] = None
    k_nope: Optional[torch.Tensor] = None
    k_pe: Optional[torch.Tensor] = None
    value: Optional[torch.Tensor] = None


class AscendMLAImpl(MLAAttentionImpl):
    """
    NOTE: Please read the comment at the top of the file before trying to
    understand this class
    """

    def __init__(
        self,
        num_heads: int,
        head_size: int,
        scale: float,
        num_kv_heads: int,
        alibi_slopes: Optional[list[float]],
        sliding_window: Optional[int],
        kv_cache_dtype: str,
        logits_soft_cap: Optional[float],
        attn_type: str,
        kv_sharing_target_layer_name: Optional[str],
        **kwargs,
    ) -> None:
        self.num_heads = num_heads
        self.head_size = head_size
        self.scale = float(scale)
        self.num_kv_heads = num_kv_heads
        self.kv_cache_dtype = kv_cache_dtype

        # MLA Args
        self.q_lora_rank = kwargs['q_lora_rank']
        self.kv_lora_rank = kwargs['kv_lora_rank']
        self.qk_nope_head_dim = kwargs['qk_nope_head_dim']
        self.qk_rope_head_dim = kwargs['qk_rope_head_dim']
        self.qk_head_dim = kwargs['qk_head_dim']
        self.v_head_dim = kwargs['v_head_dim']
        self.rotary_emb = kwargs['rotary_emb']
        self.fused_qkv_a_proj = kwargs.get('fused_qkv_a_proj', None)
        self.q_proj = kwargs['q_proj'] if self.q_lora_rank is None else kwargs[
            'q_b_proj']
        self.kv_b_proj = kwargs['kv_b_proj']
        self.o_proj = kwargs['o_proj']
        self.kv_a_proj_with_mqa = kwargs.get('kv_a_proj_with_mqa', None)
        self.kv_a_layernorm = kwargs.get('kv_a_layernorm', None)
        self.q_a_layernorm = kwargs.get('q_a_layernorm', None)
        self.num_queries_per_kv = self.num_heads // self.num_kv_heads
        self.tp_size = get_tensor_model_parallel_world_size()

        ascend_config = get_ascend_config()
        self.enable_shared_expert_dp = ascend_config.enable_shared_expert_dp
        self.enable_prefetch = ascend_config.weight_prefetch_config.enabled
        self.enable_kv_nz = ascend_config.torchair_graph_config.enable_kv_nz

        vllm_config = get_current_vllm_config()
        self.ring_mla_mask_size = 512
        self.prefill_mask = None

        self.speculative_config = vllm_config.speculative_config
        self.enable_mlapo = envs.VLLM_ASCEND_ENABLE_MLAPO

        self.pcp_size = get_prefill_context_model_parallel_world_size(
        ) if prefill_context_parallel_enable() else 1
        self.pcp_rank = get_prefill_context_model_parallel_rank(
        ) if self.pcp_size > 1 else 0
        self.pcp_group = get_pcp_group(
        ).device_group if self.pcp_size > 1 else None

        self.dcp_size = get_decode_context_model_parallel_world_size()
        self.dcp_rank = get_decode_context_model_parallel_rank(
        ) if self.dcp_size > 1 else 0
        self.dcp_group = get_dcp_group(
        ).device_group if self.dcp_size > 1 else None

        self.tp_size = get_tensor_model_parallel_world_size()
        self.tp_rank = get_tensor_model_parallel_rank()
        self.tp_group = get_tp_group(
        ).device_group if self.tp_size > 1 else None

    def _v_up_proj(self, x):
        if self.W_UV.shape[0] * self.W_UV.shape[
                1] < 65536 and not self.dcp_size * self.pcp_size > 1:
            x = x.view(-1, self.num_heads, self.kv_lora_rank)
            x = torch_npu.npu_transpose_batchmatmul(x,
                                                    self.W_UV,
                                                    perm_x1=[1, 0, 2],
                                                    perm_x2=[0, 1, 2],
                                                    perm_y=[1, 0, 2])
            x = x.reshape(-1, self.num_heads * self.v_head_dim)
        else:
            # Convert from (B, N, L) to (N, B, L)
            x = x.view(-1, self.num_heads, self.kv_lora_rank).transpose(0, 1)
            # # Multiply (N, B, L) x (N, L, V) -> (N, B, V)
            x = torch.bmm(x, self.W_UV)
            # # Convert from (N, B, V) to (B, N * V)
            x = x.transpose(0, 1).reshape(-1, self.num_heads * self.v_head_dim)
        return x

    # Return `ql_nope`, `q_pe`
    def _q_proj_and_k_up_proj(self, x):
        q_nope, q_pe = self.q_proj(x)[0]\
            .view(-1, self.num_heads, self.qk_head_dim)\
            .split([self.qk_nope_head_dim, self.qk_rope_head_dim], dim=-1)

        # Convert from (B, N, P) to (N, B, P)
        q_nope = q_nope.transpose(0, 1)
        # Multiply (N, B, P) x (N, P, L) -> (N, B, L)
        ql_nope = torch.bmm(q_nope, self.W_UK_T)
        # Convert from (N, B, L) to (B, N, L)
        return ql_nope.transpose(0, 1), q_pe

    def process_weights_after_loading(self, act_dtype: torch.dtype):

        def get_layer_weight(layer):
            WEIGHT_NAMES = ("weight", "qweight", "weight_packed")
            for attr in WEIGHT_NAMES:
                if hasattr(layer, attr):
                    return getattr(layer, attr)
            raise AttributeError(
                f"Layer '{layer}' has no recognized weight attribute:"
                f" {WEIGHT_NAMES}.")

        def get_and_maybe_dequant_weights(layer: LinearBase):
            if not isinstance(layer.quant_method, UnquantizedLinearMethod):
                # NOTE: This should only be used offline, since it's O(N^3)
                eye = torch.eye(layer.input_size_per_partition,
                                dtype=act_dtype,
                                device=get_layer_weight(layer).device)
                dequant_weights = layer.quant_method.apply(layer,
                                                           eye,
                                                           bias=None)
                del eye
                # standardize to (output, input)
                return dequant_weights.T
            # Weight will be reshaped next. To be on the safe side, the format
            # of the weight should be reverted to FRACTAL_AND.
            layer.weight.data = torch_npu.npu_format_cast(
                layer.weight.data, ACL_FORMAT_FRACTAL_ND)
            return layer.weight

        # we currently do not have quantized bmm's which are needed for
        # `W_UV` and `W_UK_T`, we we just store fp16/bf16 copies and perform
        # the bmm's in 16-bit, the extra memory overhead of this is fairly low
        kv_b_proj_weight = get_and_maybe_dequant_weights(self.kv_b_proj).T
        assert kv_b_proj_weight.shape == (
            self.kv_lora_rank,
            self.num_heads * (self.qk_nope_head_dim + self.v_head_dim)), (
                f"{kv_b_proj_weight.shape=}, "
                f"{self.kv_lora_rank=}, "
                f"{self.num_heads=}, "
                f"{self.qk_nope_head_dim=}, "
                f"{self.v_head_dim=}")
        kv_b_proj_weight = kv_b_proj_weight.view(
            self.kv_lora_rank,
            self.num_heads,
            self.qk_nope_head_dim + self.v_head_dim,
        )

        W_UK, W_UV = kv_b_proj_weight.split(
            [self.qk_nope_head_dim, self.v_head_dim], dim=-1)

        # Convert from (L, N, V) to (N, L, V)
        self.W_UV = W_UV.transpose(0, 1).contiguous()
        # Convert from (L, N, P) to (N, P, L)
        self.W_UK_T = W_UK.permute(1, 2, 0).contiguous()

        # Function `get_and_maybe_dequant_weights` will cast the weights to
        # FRACTAL_AND. So we need to cast to FRACTAL_NZ again.
        if is_enable_nz():
            self.kv_b_proj.weight.data = torch_npu.npu_format_cast(
                self.kv_b_proj.weight.data, ACL_FORMAT_FRACTAL_NZ)

        # Waiting for BMM NZ support
        # self.W_UV.data = torch_npu.npu_format_cast(self.W_UV.data, 29)
        # self.W_UK_T.data = torch_npu.npu_format_cast(self.W_UK_T.data, 29)

        # Currently mlapo only supports W8A8 quantization in MLA scenario
        # TODO(whx): modify this limitation when mlapo supports floating point
        if self.fused_qkv_a_proj is None or not isinstance(
                getattr(self.fused_qkv_a_proj.quant_method, 'quant_method',
                        None), AscendW8A8LinearMethod):
            self.enable_mlapo = False
            logger.warning_once(
                "Currently mlapo only supports W8A8 quantization in MLA scenario."
                "Some layers in your model are not quantized with W8A8,"
                "thus mlapo is disabled for these layers.")
        if self.enable_mlapo:
            self._process_weights_for_fused_mlapo(act_dtype)

    def _process_weights_for_fused_mlapo(self, act_dtype: torch.dtype):
        kv_a_proj_wt = self.fused_qkv_a_proj.weight.data[
            ..., self.q_lora_rank:].contiguous()
        q_a_proj_wt = self.fused_qkv_a_proj.weight.data[
            ..., :self.q_lora_rank].contiguous()
        kv_a_proj_wt = kv_a_proj_wt.contiguous()
        kv_a_proj_wt = trans_rope_weight(kv_a_proj_wt, self.qk_rope_head_dim)
        kv_a_proj_wt = kv_a_proj_wt.contiguous()
        wd_qkv = torch.cat((kv_a_proj_wt, q_a_proj_wt), dim=-1)
        wd_qkv = wd_qkv.t().contiguous()
        wd_qkv = transdata(wd_qkv,
                           block_size=(16, 32)).unsqueeze(0).contiguous()
        self.wd_qkv = torch_npu.npu_format_cast(wd_qkv, 29)

        kv_a_proj_deq_scl = self.fused_qkv_a_proj.deq_scale[
            self.q_lora_rank:].contiguous()
        q_a_proj_deq_scl = self.fused_qkv_a_proj.deq_scale[:self.
                                                           q_lora_rank].contiguous(
                                                           )
        kv_a_proj_deq_scl = kv_a_proj_deq_scl.reshape(
            self.kv_lora_rank + self.qk_rope_head_dim, -1).contiguous()
        kv_a_proj_deq_scl = trans_rope_weight(kv_a_proj_deq_scl,
                                              self.qk_rope_head_dim)
        kv_a_proj_deq_scl = kv_a_proj_deq_scl.view(
            self.kv_lora_rank + self.qk_rope_head_dim).contiguous()
        self.deq_scale_qkv = torch.cat((kv_a_proj_deq_scl, q_a_proj_deq_scl),
                                       dim=-1).contiguous()

        kv_a_proj_qt_bias = self.fused_qkv_a_proj.quant_bias[
            self.q_lora_rank:].contiguous()
        q_a_proj_qt_bias = self.fused_qkv_a_proj.quant_bias[:self.
                                                            q_lora_rank].contiguous(
                                                            )
        kv_a_proj_qt_bias = kv_a_proj_qt_bias.reshape(
            self.kv_lora_rank + self.qk_rope_head_dim, -1).contiguous()
        kv_a_proj_qt_bias = trans_rope_weight(kv_a_proj_qt_bias,
                                              self.qk_rope_head_dim)
        kv_a_proj_qt_bias = kv_a_proj_qt_bias.view(
            self.kv_lora_rank + self.qk_rope_head_dim).contiguous()
        self.quant_bias_qkv = torch.cat((kv_a_proj_qt_bias, q_a_proj_qt_bias),
                                        dim=-1).contiguous()

        wu_q = self.q_proj.weight.data
        wu_q = wu_q.t().reshape(self.num_heads,
                                self.qk_nope_head_dim + self.qk_rope_head_dim,
                                -1)
        wu_q = trans_rope_weight(wu_q, self.qk_rope_head_dim)
        wu_q = wu_q.reshape(
            self.num_heads * (self.qk_nope_head_dim + self.qk_rope_head_dim),
            -1)
        wu_q = transdata(wu_q, block_size=(16, 32)).unsqueeze(0).contiguous()
        self.wu_q = torch_npu.npu_format_cast(wu_q, 29)

        qb_deq_scl = self.q_proj.deq_scale.data
        qb_deq_scl = qb_deq_scl.reshape(
            self.num_heads, self.qk_nope_head_dim + self.qk_rope_head_dim, -1)
        qb_deq_scl = trans_rope_weight(qb_deq_scl, self.qk_rope_head_dim)
        self.qb_deq_scl = qb_deq_scl.reshape(
            self.num_heads * (self.qk_nope_head_dim + self.qk_rope_head_dim))

        qb_qt_bias = self.q_proj.quant_bias.data
        qb_qt_bias = qb_qt_bias.reshape(
            self.num_heads, self.qk_nope_head_dim + self.qk_rope_head_dim, -1)
        qb_qt_bias = trans_rope_weight(qb_qt_bias, self.qk_rope_head_dim)
        self.qb_qt_bias = qb_qt_bias.reshape(
            self.num_heads * (self.qk_nope_head_dim + self.qk_rope_head_dim))

        device = self.q_proj.weight.device
        self.gamma1 = self.q_a_layernorm.weight.data
        self.beta1 = self.q_a_layernorm.bias.data
        self.gamma2 = self.kv_a_layernorm.weight.data
        self.quant_scale0 = self.fused_qkv_a_proj.input_scale.data
        self.quant_offset0 = self.fused_qkv_a_proj.input_offset.data
        self.quant_scale1 = self.q_proj.input_scale.data
        self.quant_offset1 = self.q_proj.input_offset.data
        self.ctkv_scale = torch.tensor([1], dtype=act_dtype, device=device)
        self.q_nope_scale = torch.tensor([1], dtype=act_dtype, device=device)

    def _compute_prefill_context(
        self,
        q_nope: torch.Tensor,
        q_pe: torch.Tensor,
        kv_c_and_k_pe_cache: Tuple[torch.Tensor],
        rope_dim: int,
        attn_metadata: AscendMLAMetadata,
        prefix_output: torch.Tensor,
        prefix_lse: torch.Tensor,
    ):
        assert len(kv_c_and_k_pe_cache) > 1
        prefill_metadata = attn_metadata.prefill
        if prefill_metadata is None or prefill_metadata.chunked_context is None:
            return prefix_output, prefix_lse

        iters = len(prefill_metadata.chunked_context.seq_tot)

        seq_len1 = torch.tensor(prefill_metadata.query_lens, dtype=torch.int32)
        cache_kv_c = kv_c_and_k_pe_cache[0]
        cache_k_pe = kv_c_and_k_pe_cache[1]
        num_heads = cache_k_pe.size(2)
        latent_kv_dim = kv_c_and_k_pe_cache[0].size(-1)
        for i in range(iters):
            toks = prefill_metadata.chunked_context.seq_tot[i]

            seq_len2 = prefill_metadata.chunked_context.chunk_seq_lens[i]
            seq_len = torch.stack([seq_len1, seq_len2])
            kv_c_normed = torch.empty(toks,
                                      num_heads,
                                      latent_kv_dim,
                                      dtype=q_nope.dtype,
                                      device=q_nope.device)
            k_pe = torch.empty(toks,
                               num_heads,
                               rope_dim,
                               dtype=q_nope.dtype,
                               device=q_nope.device)

            torch_npu.atb.npu_paged_cache_load(
                cache_kv_c,
                cache_k_pe,
                prefill_metadata.block_table,
                seq_len2.to(q_nope.device),
                seq_starts=prefill_metadata.chunked_context.starts[i],
                key=kv_c_normed,
                value=k_pe,
            )

            kv_c_normed = kv_c_normed.squeeze()
            kv_nope = self.kv_b_proj(kv_c_normed)[0].view( \
                -1, self.num_heads, self.qk_nope_head_dim + self.v_head_dim)
            k_nope, v = kv_nope\
                .split([self.qk_nope_head_dim, self.v_head_dim], dim=-1)
            k_pe = k_pe.expand((*k_nope.shape[:-1], -1))
            torch_npu.atb.npu_ring_mla(
                q_nope=q_nope,
                q_rope=q_pe,
                k_nope=k_nope,
                k_rope=k_pe,
                value=v,
                mask=self.prefill_mask,
                seqlen=seq_len,
                head_num=self.num_heads,
                kv_head_num=self.num_heads,
                pre_out=prefix_output,
                prev_lse=prefix_lse,
                qk_scale=self.scale,
                kernel_type="kernel_type_high_precision",
                mask_type="no_mask",
                input_layout="type_bsnd",
                calc_type="calc_type_default",
                output=prefix_output,
                softmax_lse=prefix_lse)
        return prefix_output, prefix_lse

    def _forward_prefill(
        self,
        q_nope: torch.Tensor,
        q_pe: torch.Tensor,
        k_nope: torch.Tensor,
        k_pe: torch.Tensor,
        value: torch.Tensor,
        kv_c_and_k_pe_cache: Tuple[torch.Tensor],
        attn_metadata: AscendMLAMetadata,
    ) -> torch.Tensor:
        assert attn_metadata.prefill is not None
        assert len(kv_c_and_k_pe_cache) > 1
        num_tokens = q_nope.size(0)
        attn_output = torch.empty(num_tokens,
                                  self.num_heads,
                                  self.v_head_dim,
                                  dtype=q_nope.dtype,
                                  device=q_nope.device)
        attn_lse = torch.empty(self.num_heads,
                               num_tokens,
                               dtype=torch.float32,
                               device=q_nope.device)
        if self.prefill_mask is None:
            if q_nope.dtype == torch.float16:
                mask_value = torch.finfo(torch.float32).min
            else:
                mask_value = 1
            prefill_mask = torch.triu(
                torch.ones(self.ring_mla_mask_size,
                           self.ring_mla_mask_size,
                           device=q_nope.device,
                           dtype=q_nope.dtype), 1)
            self.prefill_mask = torch.where(prefill_mask == 1, mask_value,
                                            0).to(q_nope.dtype)
        torch_npu.atb.npu_ring_mla(q_nope=q_nope,
                                   q_rope=q_pe,
                                   k_nope=k_nope,
                                   k_rope=k_pe,
                                   value=value,
                                   mask=self.prefill_mask,
                                   seqlen=attn_metadata.prefill.query_lens,
                                   head_num=self.num_heads,
                                   kv_head_num=self.num_heads,
                                   pre_out=None,
                                   prev_lse=None,
                                   qk_scale=self.scale,
                                   kernel_type="kernel_type_high_precision",
                                   mask_type="mask_type_triu",
                                   input_layout="type_bsnd",
                                   calc_type="calc_type_first_ring",
                                   output=attn_output,
                                   softmax_lse=attn_lse)
        attn_output, attn_lse = self._compute_prefill_context( \
            q_nope, q_pe, kv_c_and_k_pe_cache, self.qk_rope_head_dim, attn_metadata, attn_output, attn_lse)

        attn_output = attn_output.reshape(
            [num_tokens, self.num_heads * self.v_head_dim])
        return attn_output

    def exec_kv_decode(
        self,
        kv_no_split: torch.Tensor,
        cos: torch.Tensor,
        sin: torch.Tensor,
        kv_cache: Tuple,
        slots: torch.Tensor,
    ):
        B = kv_no_split.shape[0]
        N = self.num_kv_heads
        S = 1
        # npu_kv_rmsnorm_rope_cache needs [B, N, S, D]
        kv_no_split = kv_no_split.view(
            B, N, S, self.kv_lora_rank + self.qk_rope_head_dim)
        cache_mode = "PA_NZ" if self.enable_kv_nz else "PA"
        k_pe, k_nope, _, _ = torch_npu.npu_kv_rmsnorm_rope_cache(
            kv_no_split,
            self.kv_a_layernorm.weight,
            cos,
            sin,
            slots.to(torch.int64),
            kv_cache[1],
            kv_cache[0],
            epsilon=self.kv_a_layernorm.variance_epsilon,
            cache_mode=cache_mode,
        )
        return k_pe, k_nope

    def exec_kv_prefill(
        self,
        kv_no_split: torch.Tensor,
        cos: torch.Tensor,
        sin: torch.Tensor,
        kv_cache: Tuple,
        slots: torch.Tensor,
    ):
        B = kv_no_split.shape[0]
        N = self.num_kv_heads
        S = 1
        # npu_kv_rmsnorm_rope_cache needs [B, N, S, D]
        kv_no_split = kv_no_split.view(
            B, N, S, self.kv_lora_rank + self.qk_rope_head_dim)
        cache_mode = "PA_NZ" if self.enable_kv_nz else "PA"
        _, _, k_pe, k_nope = torch_npu.npu_kv_rmsnorm_rope_cache(
            kv_no_split,
            self.kv_a_layernorm.weight,
            cos,
            sin,
            slots.to(torch.int64),
            kv_cache[1],
            kv_cache[0],
            epsilon=self.kv_a_layernorm.variance_epsilon,
            cache_mode=cache_mode,
            is_output_kv=True,
        )
        return k_pe, k_nope

    def rope_single(
        self,
        x: torch.Tensor,
        cos: torch.Tensor,
        sin: torch.Tensor,
    ) -> torch.Tensor:
        B, N, D = x.shape
        S = 1
        x = x.view(B, N, S, D)
        x = torch_npu.npu_interleave_rope(x, cos, sin)
        return x.view(B, N, D)

    def _forward_decode(
        self,
        q_nope: torch.Tensor,
        q_pe: torch.Tensor,
        k_nope: torch.Tensor,
        k_pe: torch.Tensor,
        block_size: int,
        attn_metadata: AscendMLAMetadata,
    ) -> torch.Tensor:
        decode_meta = attn_metadata.decode
        assert decode_meta is not None
        num_tokens = q_nope.size(0)
        # shape of knope/k_pe for npu graph mode should be:
        # [num_blocks, num_kv_heads, block_size, self.kv_lora_rank/self.qk_rope_head_dim]
        actual_seq_lengths = None
        if self.enable_kv_nz:
            k_nope = k_nope.view(-1, self.num_kv_heads,
                                 self.kv_lora_rank // 16, block_size, 16)
            k_pe = k_pe.view(-1, self.num_kv_heads,
                             self.qk_rope_head_dim // 16, block_size, 16)
            input_layout = "BSND"
        else:
            k_nope = k_nope.view(-1, self.num_kv_heads, block_size,
                                 self.kv_lora_rank)
            k_pe = k_pe.view(-1, self.num_kv_heads, block_size,
                             self.qk_rope_head_dim)
            input_layout = "BNSD"

        if attn_metadata.attn_state in [
                AscendAttentionState.SpecDecoding,
                AscendAttentionState.ChunkedPrefill,
                AscendAttentionState.DecodeOnly,
        ] and self.speculative_config is not None:
            # Use TND layout for pure SpecDecoding and SpecDecoding in ChunkedPrefill
            input_layout = "TND"
            # [bs * q_seq_len, num_heads_per_rank, dim]
            # TODO: If the driver is upgraded later, the contiguous function can be deleted.
            q_nope = q_nope.view(num_tokens, self.num_heads, -1).contiguous()
            q_pe = q_pe.view(num_tokens, self.num_heads, -1)
            sparse_mode = 3
            spec_attn_mask = attn_metadata.decode.attn_mask  # type:ignore
            actual_seq_lengths = decode_meta.actual_seq_lengths_q
        else:
            if self.enable_kv_nz:
                q_nope = q_nope.view(num_tokens, 1, self.num_heads,
                                     -1).contiguous()
                q_pe = q_pe.view(num_tokens, 1, self.num_heads, -1)
            else:
                q_nope = q_nope.view(num_tokens, self.num_heads, 1,
                                     -1).contiguous()
                q_pe = q_pe.view(num_tokens, self.num_heads, 1, -1)
            sparse_mode = 0
            spec_attn_mask = None

        common_kwargs = {
            'query_rope': q_pe,
            'key_rope': k_pe,
            'num_heads': self.num_heads,
            'num_key_value_heads': self.num_kv_heads,
            'input_layout': input_layout,
            'atten_mask': spec_attn_mask,
            'sparse_mode': sparse_mode,
            'scale': self.scale,
            'antiquant_mode': 0,
            'antiquant_scale': None,
            'block_table': decode_meta.block_table,
            'block_size': block_size,
            "actual_seq_lengths": actual_seq_lengths,
            "actual_seq_lengths_kv": decode_meta.seq_lens_list,
        }
        graph_params = get_graph_params()
        forward_context: ForwardContext = get_forward_context()
        if forward_context.capturing:
            stream = torch_npu.npu.current_stream()

            event = torch.npu.ExternalEvent()
            event.wait(stream)
            event.reset(stream)
            graph_params.events[num_tokens].append(event)

            workspace = graph_params.workspaces.get(num_tokens)
            if workspace is None:
                workspace = torch_npu._npu_fused_infer_attention_score_get_max_workspace(
                    q_nope, k_nope, k_nope, **common_kwargs)
                update_graph_params_workspaces(num_tokens,
                                               weak_ref_tensors(workspace))

            attn_output = torch.empty_like(q_nope)
            softmax_lse = torch.empty(num_tokens,
                                      dtype=q_nope.dtype,
                                      device=q_nope.device)

            graph_params.attn_params[num_tokens].append(
                (weak_ref_tensors(q_nope), weak_ref_tensors(k_nope),
                 weak_ref_tensors(q_pe), weak_ref_tensors(k_pe),
                 self.num_heads, self.num_kv_heads, input_layout,
                 weak_ref_tensors(spec_attn_mask) if spec_attn_mask is not None
                 else None, sparse_mode, self.scale, decode_meta.block_table,
                 block_size, decode_meta.seq_lens_list, actual_seq_lengths,
                 weak_ref_tensors(attn_output), weak_ref_tensors(softmax_lse)))

            torch.npu.graph_task_group_begin(stream)
            torch_npu.npu_fused_infer_attention_score.out(
                q_nope,
                k_nope,
                k_nope,
                **common_kwargs,
                workspace=workspace,
                out=[attn_output, softmax_lse])
            handle = torch.npu.graph_task_group_end(stream)
            graph_params.handles[num_tokens].append(handle)
        else:
            attn_output, _ = torch_npu.npu_fused_infer_attention_score(
                q_nope, k_nope, k_nope, **common_kwargs)

        return self._v_up_proj(attn_output)

    def _mla_decode_preprocess(self, hidden_states, kv_cache, attn_metadata):
        bsz = attn_metadata.num_decode_tokens
        hidden_states = hidden_states[:bsz]

        cos_shape = attn_metadata.decode.cos.shape
        cos = attn_metadata.decode.cos.view(cos_shape[0], cos_shape[-1])
        sin = attn_metadata.decode.sin.view(cos_shape[0], cos_shape[-1])

        decode_k_nope, decode_k_pe = kv_cache[0], kv_cache[1]
        decode_q_nope = torch.empty(
            (hidden_states.shape[0], self.W_UK_T.shape[0],
             decode_k_nope.shape[-1]),
            dtype=hidden_states.dtype,
            device=hidden_states.device,
        )
        decode_q_pe = torch.empty(
            (hidden_states.shape[0], self.W_UK_T.shape[0],
             decode_k_pe.shape[-1]),
            dtype=hidden_states.dtype,
            device=hidden_states.device,
        )

        torch.ops._C_ascend.mla_preprocess(
            hidden_states,
            self.wd_qkv,
            self.deq_scale_qkv,
            self.gamma1,
            self.beta1,
            self.wu_q,
            self.qb_deq_scl,
            self.gamma2,
            cos,
            sin,
            self.W_UK_T,
            decode_k_nope,
            decode_k_pe,
            attn_metadata.slot_mapping[:bsz].flatten(),
            quant_scale0=self.quant_scale0,
            quant_offset0=self.quant_offset0,
            bias0=self.quant_bias_qkv,
            quant_scale1=self.quant_scale1,
            quant_offset1=self.quant_offset1,
            bias1=self.qb_qt_bias,
            ctkv_scale=self.ctkv_scale,
            q_nope_scale=self.q_nope_scale,
            cache_mode="krope_ctkv",
            quant_mode="per_tensor_quant_asymm",
            q_out0=decode_q_nope,
            kv_cache_out0=decode_k_nope,
            q_out1=decode_q_pe,
            kv_cache_out1=decode_k_pe,
        )
        decode_q_nope = decode_q_nope.view(bsz, self.num_heads,
                                           self.kv_lora_rank)
        decode_q_pe = decode_q_pe.view(bsz, self.num_heads, -1)

        decode_preprocess_res = DecodeMLAPreprocessResult(
            decode_q_nope, decode_q_pe, decode_k_nope, decode_k_pe)
        return decode_preprocess_res, None

    def _mla_preprocess(self, layer_name, hidden_states, kv_cache,
                        attn_metadata, need_gather_q_kv):
        # MLA Preprocess:
        # 1. Perform q_a_proj and q_a_layernorm to obtain q_c
        # 2. Perform kv_a_proj_with_mqa to obtain kv_no_split
        # 3. If need_gather_q_kv, perform all_gather.
        # 4. Preprocess decode tokens, write kv cache and get:
        # decode_ql_nope, decode_q_pe, decode_k_pe, decode_k_nope
        # 5. Preprocess prefill tokens, write kv cache and get:
        # prefill_q_nope, prefill_q_pe, prefill_k_nope, prefill_k_pe, prefill_value
        has_decode = attn_metadata.num_decodes > 0
        has_prefill = attn_metadata.num_prefills > 0
        num_decode_tokens = attn_metadata.num_decode_tokens
        num_actual_tokens = attn_metadata.num_actual_tokens
        if self.fused_qkv_a_proj is not None:
            maybe_npu_prefetch(inputs=self.fused_qkv_a_proj.weight,
                               dependency=hidden_states,
                               enabled=self.enable_prefetch)
            qkv_lora = self.fused_qkv_a_proj(hidden_states)[0]
            q_c, kv_no_split = qkv_lora.split(
                [self.q_lora_rank, self.kv_lora_rank + self.qk_rope_head_dim],
                dim=-1,
            )
            q_c = self.q_a_layernorm(q_c)
        else:
            q_c = hidden_states
            kv_no_split = self.kv_a_proj_with_mqa(hidden_states)[0]

        # Process for Flash Comm V1
        q_c = torch.ops.vllm.maybe_all_gather_and_maybe_unpad(
            q_c.contiguous(), need_gather_q_kv)
        kv_no_split = torch.ops.vllm.maybe_all_gather_and_maybe_unpad(
            kv_no_split.contiguous(), need_gather_q_kv)

        decode_preprocess_res = None
        prefill_preprocess_res = None
        if has_prefill:
            wait_for_kv_layer_from_connector(layer_name)
        # Preprocess for decode tokens
        if has_decode:
            decode_q_c = q_c[:num_decode_tokens]
            cos = attn_metadata.decode.cos
            sin = attn_metadata.decode.sin
            decode_ql_nope, decode_q_pe = \
                self._q_proj_and_k_up_proj(decode_q_c)
            if self.dcp_size > 1:
                decode_q_no_split = torch.cat([decode_ql_nope, decode_q_pe],
                                              dim=-1)
                decode_q_no_split = get_dcp_group().all_gather(
                    decode_q_no_split, 1)
                decode_ql_nope, decode_q_pe = decode_q_no_split.split(
                    [self.kv_lora_rank, self.qk_rope_head_dim], dim=-1)
            decode_q_pe = self.rope_single(decode_q_pe, cos, sin)
            decode_slots = attn_metadata.slot_mapping[:num_decode_tokens *
                                                      self.pcp_size:self.
                                                      pcp_size]
            decode_kv_no_split = kv_no_split[:num_decode_tokens]
            decode_k_pe, decode_k_nope = self.exec_kv_decode(
                decode_kv_no_split, cos, sin, kv_cache, decode_slots)
            decode_preprocess_res = DecodeMLAPreprocessResult(
                decode_ql_nope, decode_q_pe, decode_k_nope, decode_k_pe)
        # Preprocess for prefill tokens
        if has_prefill:
            if self.pcp_size > 1:
                num_actual_tokens = (attn_metadata.num_actual_tokens_pcp_padded
                                     - self.pcp_size * num_decode_tokens
                                     ) // self.pcp_size + num_decode_tokens
            prefill_kv_no_split = kv_no_split[
                num_decode_tokens:num_actual_tokens]
            prefill_q_c = q_c[num_decode_tokens:num_actual_tokens]
            prefill_q = self.q_proj(prefill_q_c)[0]\
                .view(-1, self.num_heads, self.qk_head_dim)
            prefill_q_pe = prefill_q[..., self.qk_nope_head_dim:]
            prefill_q_nope = prefill_q[..., :self.qk_nope_head_dim]
            if self.pcp_size > 1:
                cos = attn_metadata.prefill.cos[:num_actual_tokens -
                                                num_decode_tokens]
                sin = attn_metadata.prefill.sin[:num_actual_tokens -
                                                num_decode_tokens]
            else:
                cos = attn_metadata.prefill.cos
                sin = attn_metadata.prefill.sin
            prefill_slots = attn_metadata.slot_mapping[
                num_decode_tokens:num_actual_tokens]
            prefill_q_pe = self.rope_single(prefill_q_pe, cos, sin)
            if self.pcp_size > 1:
                prefill_kv_no_split = kv_no_split[:num_actual_tokens]
                kv_c, k_pe = prefill_kv_no_split.split(
                    [self.kv_lora_rank, self.qk_rope_head_dim], dim=-1)
                kv_c_normed = self.kv_a_layernorm(kv_c.contiguous())
                assert len(
                    kv_cache
                ) > 1, "the number of kv cache should be greater than 1, namely (nope_cache and rope_cache)"
                kv_c_normed = kv_c_normed.view(
                    [num_actual_tokens, self.num_kv_heads, -1])
                k_pe = k_pe.unsqueeze(1)
                prefill_k_pe = k_pe
                prefill_k_pe[
                    num_decode_tokens:num_actual_tokens] = self.rope_single(
                        prefill_k_pe[num_decode_tokens:num_actual_tokens], cos,
                        sin)
                prefill_k_c_normed = kv_c_normed[:num_actual_tokens]
                prefill_kv_c_k_pe = torch.cat(
                    [prefill_k_c_normed, prefill_k_pe], dim=-1)
                prefill_kv_c_k_pe = get_pcp_group().all_gather(
                    prefill_kv_c_k_pe, 0)
                prefill_kv_c_k_pe = torch.index_select(
                    prefill_kv_c_k_pe, 0, attn_metadata.prefill.pcp_metadata.
                    pcp_allgather_restore_idx)
                prefill_kv_c_k_pe = prefill_kv_c_k_pe[num_decode_tokens *
                                                      self.pcp_size:]
                prefill_k_c_normed, prefill_k_pe = prefill_kv_c_k_pe.split(
                    [self.kv_lora_rank, self.qk_rope_head_dim], dim=-1)
                kv_c_normed, k_pe = prefill_k_c_normed, prefill_k_pe
                prefill_k_c_normed = prefill_k_c_normed.squeeze()
                slot_mapping = attn_metadata.slot_mapping[self.pcp_size *
                                                          num_decode_tokens:]
                torch_npu._npu_reshape_and_cache(key=kv_c_normed,
                                                 value=k_pe,
                                                 key_cache=kv_cache[0],
                                                 value_cache=kv_cache[1],
                                                 slot_indices=slot_mapping)
            else:
                prefill_k_pe, prefill_k_c_normed = self.exec_kv_prefill(
                    prefill_kv_no_split, cos, sin, kv_cache, prefill_slots)
            prefill_k_nope, prefill_value = self.kv_b_proj(
                prefill_k_c_normed)[0].view(
                    -1, self.num_heads,
                    self.qk_nope_head_dim + self.v_head_dim).split(
                        [self.qk_nope_head_dim, self.v_head_dim], dim=-1)
            if not self.pcp_size > 1:
                prefill_k_pe = prefill_k_pe.view(prefill_q_c.shape[0],
                                                 self.num_kv_heads, -1)
            prefill_k_pe = prefill_k_pe.expand(
                (*prefill_k_nope.shape[:-1], -1))
            prefill_preprocess_res = PrefillMLAPreprocessResult(
                prefill_q_nope, prefill_q_pe, prefill_k_nope, prefill_k_pe,
                prefill_value)
        return decode_preprocess_res, prefill_preprocess_res

    def forward(
        self,
        layer_name,
        hidden_states: torch.Tensor,  # query in unified attn
        kv_cache: Tuple[torch.Tensor],
        attn_metadata: M,
        need_gather_q_kv: bool = False,
        output: Optional[torch.Tensor] = None,
    ) -> torch.Tensor:
        assert output is not None, "Output tensor must be provided."
        if attn_metadata is None:
            # Profiling run.
            return output.fill_(0)
        if self.pcp_size > 1:
            num_actual_tokens = attn_metadata.num_actual_tokens_pcp_padded // self.pcp_size
        else:
            num_actual_tokens = attn_metadata.num_actual_tokens
        assert attn_metadata.num_decodes is not None and \
        attn_metadata.num_prefills is not None and \
        attn_metadata.num_decode_tokens is not None
        num_decode_tokens = attn_metadata.num_decode_tokens
        # Inputs and outputs may be padded for CUDA graphs
        output_padded = output
        o_proj_input_shape = (get_forward_context().num_tokens,
                              self.num_heads * self.v_head_dim)
        o_proj_input = torch.empty(o_proj_input_shape,
                                   dtype=hidden_states.dtype,
                                   device=hidden_states.device)

        # MLA Preprocess
        forward_context = get_forward_context()
        if (self.enable_mlapo and
            (attn_metadata is None or not forward_context.with_prefill)):
            decode_preprocess_res, prefill_preprocess_res = self._mla_decode_preprocess(
                hidden_states, kv_cache, attn_metadata)
        else:
            decode_preprocess_res, prefill_preprocess_res = self._mla_preprocess(
                layer_name, hidden_states, kv_cache, attn_metadata,
                need_gather_q_kv)

        if decode_preprocess_res is not None:
            # MLA Preprocess for decoding
            if self.pcp_size * self.dcp_size > 1:
                output_decode = self._forward_decode_pcp_dcp(
                    decode_preprocess_res.ql_nope,
                    decode_preprocess_res.q_pe,
                    decode_preprocess_res.k_nope,
                    decode_preprocess_res.k_pe,
                    kv_cache[0].shape[1],
                    attn_metadata,
                )
            else:
                output_decode = self._forward_decode(
                    decode_preprocess_res.ql_nope, decode_preprocess_res.q_pe,
                    decode_preprocess_res.k_nope, decode_preprocess_res.k_pe,
                    kv_cache[0].shape[1], attn_metadata)

            o_proj_input[:num_decode_tokens] = output_decode

        if prefill_preprocess_res is not None:
            # FIX: aicore move should be also placed on the comm stream in dbo,
            # otherwise it may affect the accuracy
            # TODO: use an elegant way to overlap
            if self.pcp_size > 1:
                output_prefill = self._forward_prefill_cp(
                    prefill_preprocess_res.q_nope, prefill_preprocess_res.q_pe,
                    prefill_preprocess_res.k_nope, prefill_preprocess_res.k_pe,
                    prefill_preprocess_res.value, kv_cache, attn_metadata)
            else:
                output_prefill = self._forward_prefill(
                    prefill_preprocess_res.q_nope, prefill_preprocess_res.q_pe,
                    prefill_preprocess_res.k_nope, prefill_preprocess_res.k_pe,
                    prefill_preprocess_res.value, kv_cache, attn_metadata)

            o_proj_input[num_decode_tokens:num_actual_tokens] = output_prefill
        # O proj
        MAX_O_PROJ_PREFETCH_SIZE = 16 * 1024 * 1024
        maybe_npu_prefetch(inputs=self.o_proj.weight,
                           dependency=o_proj_input,
                           max_size=MAX_O_PROJ_PREFETCH_SIZE,
                           enabled=self.enable_prefetch)

        output[...] = self.o_proj(o_proj_input,
                                  is_prefill=prefill_preprocess_res
                                  is not None)[0]

        del o_proj_input

        has_prefill = attn_metadata.num_prefills > 0
        if has_prefill:
            maybe_save_kv_layer_to_connector(layer_name, list(kv_cache))
        return output_padded

    def _forward_prefill_cp(
        self,
        q_nope: torch.Tensor,
        q_pe: torch.Tensor,
        k_nope: torch.Tensor,
        k_pe: torch.Tensor,
        value: torch.Tensor,
        kv_c_and_k_pe_cache: Tuple[torch.Tensor],
        attn_metadata: AscendMLAMetadata,
    ) -> torch.Tensor:
        assert attn_metadata.prefill is not None
        assert attn_metadata.prefill.pcp_metadata is not None
        num_tokens = q_nope.size(0)
        # Use precomputed indices from the metadata (already converted to tensors and on device)
        q_head_idx = attn_metadata.prefill.pcp_metadata.q_head_idx
        q_tail_idx = attn_metadata.prefill.pcp_metadata.q_tail_idx
        kv_with_q_head_nomask_idx = attn_metadata.prefill.pcp_metadata.kv_with_q_head_nomask_idx
        kv_with_q_head_mask_idx = attn_metadata.prefill.pcp_metadata.kv_with_q_head_mask_idx
        kv_with_q_tail_nomask_idx = attn_metadata.prefill.pcp_metadata.kv_with_q_tail_nomask_idx
        kv_with_q_tail_mask_idx = attn_metadata.prefill.pcp_metadata.kv_with_q_tail_mask_idx
        attn_mask_seqlens = attn_metadata.prefill.pcp_metadata.attn_mask_seqlens
        head_attn_nomask_seqlens = attn_metadata.prefill.pcp_metadata.head_attn_nomask_seqlens
        tail_attn_nomask_seqlens = attn_metadata.prefill.pcp_metadata.tail_attn_nomask_seqlens
        mask = attn_metadata.prefill.pcp_metadata.pcp_prefill_mask

        output_head = self._attention_with_mask_and_nomask(
            q_nope=torch.index_select(q_nope, 0, q_head_idx),
            q_pe=torch.index_select(q_pe, 0, q_head_idx),
            k_nope=k_nope,
            k_pe=k_pe,
            value=value,
            kv_mask_idx=kv_with_q_head_mask_idx,
            kv_nomask_idx=kv_with_q_head_nomask_idx,
            attn_mask_seqlens=attn_mask_seqlens,
            attn_nomask_seqlens=head_attn_nomask_seqlens,
            mask=mask)

        output_tail = self._attention_with_mask_and_nomask(
            q_nope=torch.index_select(q_nope, 0, q_tail_idx),
            q_pe=torch.index_select(q_pe, 0, q_tail_idx),
            k_nope=k_nope,
            k_pe=k_pe,
            value=value,
            kv_mask_idx=kv_with_q_tail_mask_idx,
            kv_nomask_idx=kv_with_q_tail_nomask_idx,
            attn_mask_seqlens=attn_mask_seqlens,
            attn_nomask_seqlens=tail_attn_nomask_seqlens,
            mask=mask)

        q_full_idx = attn_metadata.prefill.pcp_metadata.q_full_idx
        output = torch.index_select(
            torch.cat([output_head, output_tail], dim=0), 0, q_full_idx)

        output = output.reshape([num_tokens, self.num_heads * self.v_head_dim])

        return output

    def _attention_with_mask_and_nomask(
            self, q_nope: torch.Tensor, q_pe: torch.Tensor,
            k_nope: torch.Tensor, k_pe: torch.Tensor, value: torch.Tensor,
            kv_mask_idx: torch.Tensor, kv_nomask_idx: torch.Tensor,
            attn_mask_seqlens: torch.Tensor, attn_nomask_seqlens: torch.Tensor,
            mask: torch.Tensor):
        attn_output = torch.empty(q_nope.shape[0],
                                  self.num_heads,
                                  self.v_head_dim,
                                  dtype=k_pe.dtype,
                                  device=k_pe.device)
        attn_lse = torch.empty(self.num_heads,
                               q_pe.shape[0],
                               dtype=torch.float32,
                               device=k_pe.device)
        # mask
        k_nope_mask = torch.index_select(k_nope, 0, kv_mask_idx)
        value_mask = torch.index_select(value, 0, kv_mask_idx)
        k_pe_mask = torch.index_select(k_pe, 0, kv_mask_idx)
        torch_npu.atb.npu_ring_mla(q_nope=q_nope,
                                   q_rope=q_pe,
                                   k_nope=k_nope_mask,
                                   k_rope=k_pe_mask,
                                   value=value_mask,
                                   mask=mask,
                                   seqlen=attn_mask_seqlens,
                                   head_num=self.num_heads,
                                   kv_head_num=self.num_heads,
                                   pre_out=None,
                                   prev_lse=None,
                                   qk_scale=self.scale,
                                   kernel_type="kernel_type_high_precision",
                                   mask_type="mask_type_triu",
                                   input_layout="type_bsnd",
                                   calc_type="calc_type_first_ring",
                                   output=attn_output,
                                   softmax_lse=attn_lse)

        # nomask
        if kv_nomask_idx.shape[0] == 0:
            return attn_output

        k_nope_nomask = torch.index_select(k_nope, 0, kv_nomask_idx)
        value_nomask = torch.index_select(value, 0, kv_nomask_idx)
        k_pe_nomask = torch.index_select(k_pe, 0, kv_nomask_idx)
        torch_npu.atb.npu_ring_mla(q_nope=q_nope,
                                   q_rope=q_pe,
                                   k_nope=k_nope_nomask,
                                   k_rope=k_pe_nomask,
                                   value=value_nomask,
                                   mask=mask,
                                   seqlen=attn_nomask_seqlens,
                                   head_num=self.num_heads,
                                   kv_head_num=self.num_heads,
                                   pre_out=attn_output,
                                   prev_lse=attn_lse,
                                   qk_scale=self.scale,
                                   kernel_type="kernel_type_high_precision",
                                   mask_type="no_mask",
                                   input_layout="type_bsnd",
                                   calc_type="calc_type_default",
                                   output=attn_output,
                                   softmax_lse=attn_lse)
        return attn_output

    def _forward_decode_pcp_dcp(
        self,
        q_nope: torch.Tensor,
        q_pe: torch.Tensor,
        k_nope: torch.Tensor,
        k_pe: torch.Tensor,
        block_size: int,
        attn_metadata: AscendMLAMetadata,
    ) -> torch.Tensor:
        decode_meta = attn_metadata.decode
        assert decode_meta is not None
        num_tokens = q_nope.size(0)
        # shape of knope/k_pe for npu graph mode should be:
        # [num_blocks, num_kv_heads, block_size, self.kv_lora_rank/self.qk_rope_head_dim]
        if self.dcp_size > 1:
            num_heads = self.num_heads * self.dcp_size
        else:
            num_heads = self.num_heads

        k_nope = k_nope.view(-1, block_size, self.num_kv_heads,
                             self.kv_lora_rank)
        k_pe = k_pe.view(-1, block_size, self.num_kv_heads,
                         self.qk_rope_head_dim)
        q_nope = q_nope.view(num_tokens, num_heads, -1)
        q_pe = q_pe.view(num_tokens, num_heads, -1)
        # use pcp & dcp split computed token nums from scheduler to compute actual seq_len and seq_mask
<<<<<<< HEAD
        seq_mask_pcp = decode_meta.seq_mask_cp
=======
        seq_mask_pcp = decode_meta.seq_mask_pcp
>>>>>>> 4312a92a
        seq_mask_dcp = decode_meta.seq_mask_dcp
        seq_len = decode_meta.cp_seq_len

        common_kwargs = {
            "return_lse": True,
            "calc_type": "calc_type_ring",
        }
        graph_params = get_graph_params()
        forward_context: ForwardContext = get_forward_context()
        if forward_context.capturing:
            stream = torch_npu.npu.current_stream()
            event = torch.npu.ExternalEvent()
            event.wait(stream)
            event.reset(stream)
            graph_params.events[num_tokens].append(event)
            workspace = graph_params.workspaces.get(num_tokens)
            if workspace is None:
                workspace = torch_npu.atb._npu_multi_head_latent_attention_get_workspace(
<<<<<<< HEAD
                    q_nope, q_pe, k_nope, k_pe, decode_meta.block_table, seq_len, num_heads, self.scale, self.num_kv_heads, **common_kwargs)
                graph_params.workspaces[num_tokens] = workspace
            attn_output = torch.empty_like(q_nope)
            softmax_lse = torch.empty((num_tokens, num_heads, 1),
                                    dtype=q_nope.dtype,
                                    device=q_nope.device)
            graph_params.attn_params[num_tokens].append(
                (q_nope, q_pe, k_nope, k_pe, decode_meta.block_table, seq_len,
                num_heads, self.scale, self.num_kv_heads, workspace,
                attn_output, softmax_lse))
=======
                    q_nope, q_pe, k_nope, k_pe, decode_meta.block_table,
                    seq_len, num_heads, self.scale, self.num_kv_heads,
                    **common_kwargs)
                update_graph_params_workspaces(num_tokens,
                                               weak_ref_tensors(workspace))
            attn_output = torch.empty_like(q_nope)
            softmax_lse = torch.empty((num_tokens, num_heads, 1),
                                      dtype=q_nope.dtype,
                                      device=q_nope.device)
            graph_params.attn_params[num_tokens].append(
                (weak_ref_tensors(q_nope), weak_ref_tensors(q_pe),
                 weak_ref_tensors(k_nope), weak_ref_tensors(k_pe),
                 decode_meta.block_table, seq_len, num_heads, self.scale,
                 self.num_kv_heads, weak_ref_tensors(attn_output),
                 weak_ref_tensors(softmax_lse)))
>>>>>>> 4312a92a
            torch.npu.graph_task_group_begin(stream)
            torch_npu.atb.npu_multi_head_latent_attention(
                q_nope,
                q_pe,
                k_nope,
                k_pe,
                decode_meta.block_table,
                seq_len,
                num_heads,
                self.scale,
                self.num_kv_heads,
                **common_kwargs,
                workspace=workspace,
                output=attn_output,
                lse=softmax_lse)
            handle = torch.npu.graph_task_group_end(stream)
            graph_params.handles[num_tokens].append(handle)
        else:
            attn_output = torch.empty_like(q_nope)
            softmax_lse = torch.empty((num_tokens, num_heads, 1),
<<<<<<< HEAD
                                    dtype=q_nope.dtype,
                                    device=q_nope.device)
=======
                                      dtype=q_nope.dtype,
                                      device=q_nope.device)
>>>>>>> 4312a92a
            torch_npu.atb.npu_multi_head_latent_attention(
                q_nope,
                q_pe,
                k_nope,
                k_pe,
                decode_meta.block_table,
                seq_len,
                num_heads,
                self.scale,
                self.num_kv_heads,
                return_lse=True,
                calc_type="calc_type_ring",
                output=attn_output,
                lse=softmax_lse)

        if self.dcp_size > 1:
            # Concat out&lse: [bs,num_heads,v_head_dim] + [bs,num_heads,1] -> [bs,num_heads,v_head_dim+1]
            attn_out_lse = torch.cat([attn_output, softmax_lse], dim=-1)
            # permute: [bs, num_heads, v_head_dim+1] -> [num_heads, v_head_dim+1, bs]
            attn_out_lse = attn_out_lse.permute([1, 2, 0]).contiguous()
            attn_out_lse_all2all = torch.empty_like(attn_out_lse)
            dist.all_to_all_single(attn_out_lse_all2all,
                                   attn_out_lse,
                                   group=self.dcp_group)
            # permute: [num_heads, v_head_dim+1, bs] -> [bs, num_heads, v_head_dim+1]
            attn_out_lse_all2all = attn_out_lse_all2all.permute([2, 0, 1])
            attn_out_lse_split_on_seq = list(
                torch.chunk(attn_out_lse_all2all, self.dcp_size, dim=1))
            # Update out&lse
            attn_out_g = None
            attn_lse_g = None
            for i, attn_out_lse_l in enumerate(attn_out_lse_split_on_seq):
                attn_out_l, attn_lse_l = torch.split(attn_out_lse_l,
                                                     [self.kv_lora_rank, 1],
                                                     dim=-1)
                attn_out_g, attn_lse_g = self._update_out_and_lse(
                    attn_out_g, attn_lse_g, attn_out_l, attn_lse_l,
                    seq_mask_dcp[:, i])
            attn_output = attn_out_g
            softmax_lse = attn_lse_g

        if self.pcp_size > 1:
            # Concat out&lse: [bs,num_heads,v_head_dim] + [bs,num_heads,1] -> [bs,num_heads,v_head_dim+1]
            attn_out_lse = torch.cat([attn_output, softmax_lse], dim=-1)
            # AllGather out&lse within PCP group
            attn_out_lse_list = [
                torch.empty_like(attn_out_lse) for _ in range(self.pcp_size)
            ]
            dist.all_gather(attn_out_lse_list,
                            attn_out_lse,
                            group=self.pcp_group)
            # Update out&lse
            attn_out_g = None
            attn_lse_g = None
            for i, attn_out_lse_l in enumerate(attn_out_lse_list):
                attn_out_l, attn_lse_l = torch.split(attn_out_lse_l,
                                                     [self.kv_lora_rank, 1],
                                                     dim=-1)
                attn_out_g, attn_lse_g = self._update_out_and_lse(
                    attn_out_g, attn_lse_g, attn_out_l, attn_lse_l,
                    seq_mask_pcp[:, i])
            attn_output = attn_out_g
        return self._v_up_proj(attn_output)

    # TODO use update op to replace this
    def _update_out_and_lse(
        self,
        out: torch.Tensor,
        lse: torch.Tensor,
        block_out: torch.Tensor,
        block_lse: torch.Tensor,
        mask: torch.Tensor = None,
    ):
        if out is None:
            out = block_out.to(torch.float32)
            lse = block_lse
        else:
            if mask is None:
                mask = torch.ones([block_out.size(0)],
                                  dtype=torch.uint8,
                                  device=block_out.device)
            out_mask = mask[:, None, None].expand_as(block_out)
            lse_mask = mask[:, None, None].expand_as(block_lse)
            block_out = block_out.to(torch.float32)
            out_without_update = out.clone()
            lse_without_update = lse.clone()

            out = out - F.sigmoid(block_lse - lse) * (out - block_out)
            lse = lse - F.logsigmoid(lse - block_lse)
            # mask
            out = torch.where(out_mask, out, out_without_update)
            lse = torch.where(lse_mask, lse, lse_without_update)
        return out, lse<|MERGE_RESOLUTION|>--- conflicted
+++ resolved
@@ -140,11 +140,7 @@
     cos: torch.Tensor = None
     num_computed_tokens_of_pcp_dcp: Optional[list[Optional[list[Optional[
         list[int]]]]]] = None
-<<<<<<< HEAD
-    seq_mask_cp: torch.Tensor = None
-=======
     seq_mask_pcp: torch.Tensor = None
->>>>>>> 4312a92a
     seq_mask_dcp: torch.Tensor = None
     cp_seq_len: torch.Tensor = None
 
@@ -273,16 +269,6 @@
         self.dcp_size = get_decode_context_model_parallel_world_size()
         self.dcp_rank = get_decode_context_model_parallel_rank(
         ) if self.dcp_size > 1 else 0
-<<<<<<< HEAD
-        decode_max_num_seqs = getattr(scheduler_config, 'decode_max_num_seqs', 0)
-        max_num_seqs = max(scheduler_config.max_num_seqs, decode_max_num_seqs)
-        self.seq_mask_cp_buf = torch.empty(max_num_seqs, self.pcp_size,
-            dtype=torch.uint8,
-            device=device)
-        self.seq_mask_dcp_buf = torch.empty(max_num_seqs, self.dcp_size,
-            dtype=torch.uint8,
-            device=device)
-=======
         decode_max_num_seqs = getattr(scheduler_config, 'decode_max_num_seqs',
                                       0)
         max_num_seqs = max(scheduler_config.max_num_seqs, decode_max_num_seqs)
@@ -294,7 +280,6 @@
                                             self.dcp_size,
                                             dtype=torch.uint8,
                                             device=device)
->>>>>>> 4312a92a
 
     def reorder_batch(self, input_batch: "InputBatch",
                       scheduler_output: "SchedulerOutput") -> bool:
@@ -500,27 +485,6 @@
             seq_lens_list = seq_lens.tolist()
 
             if num_computed_tokens_of_pcp_dcp is not None:
-<<<<<<< HEAD
-                num_computed_tokens_of_cp_dcp_array = np.array(num_computed_tokens_of_pcp_dcp)[:num_decodes]  # [bs, pcp_size, dcp_size]
-                seq_mask_cp = torch.where(
-                    torch.tensor(num_computed_tokens_of_cp_dcp_array.sum(2)) == 0, 0,
-                    1).to(torch.uint8)
-                self.seq_mask_cp_buf[:seq_mask_cp.shape[0], :seq_mask_cp.shape[1]].copy_(seq_mask_cp, non_blocking=True)
-                seq_mask_cp_shape = (seq_mask_cp.shape[0], seq_mask_cp.shape[1])
-
-                seq_mask_dcp = torch.where(
-                    torch.tensor(num_computed_tokens_of_cp_dcp_array[:,
-                                                            self.cp_rank, :]) == 0,
-                    0, 1).to(torch.uint8)
-                self.seq_mask_dcp_buf[:seq_mask_dcp.shape[0], :seq_mask_dcp.shape[1]].copy_(seq_mask_dcp, non_blocking=True)
-                seq_mask_dcp_shape = (seq_mask_dcp.shape[0], seq_mask_dcp.shape[1])
-
-                cp_seq_len = num_computed_tokens_of_cp_dcp_array[:, self.cp_rank, self.dcp_rank]
-                cp_seq_len = torch.tensor(cp_seq_len, dtype=torch.int32)
-                cp_seq_len = torch.where(cp_seq_len == 0, 1, cp_seq_len)
-            else:
-                seq_mask_cp_shape = (0, 0)
-=======
                 num_computed_tokens_of_cp_dcp_array = np.array(
                     num_computed_tokens_of_pcp_dcp
                 )[:num_decodes]  # [bs, pcp_size, dcp_size]
@@ -552,7 +516,6 @@
                 cp_seq_len = torch.where(cp_seq_len == 0, 1, cp_seq_len)
             else:
                 seq_mask_pcp_shape = (0, 0)
->>>>>>> 4312a92a
                 seq_mask_dcp_shape = (0, 0)
                 cp_seq_len = None
 
@@ -577,11 +540,6 @@
                     actual_seq_lengths_q=actual_seq_lengths_q,
                     sin=sin,
                     cos=cos,
-<<<<<<< HEAD
-                    num_computed_tokens_of_pcp_dcp=num_computed_tokens_of_pcp_dcp,
-                    seq_mask_cp=self.seq_mask_cp_buf[:seq_mask_cp_shape[0], :seq_mask_cp_shape[1]],
-                    seq_mask_dcp=self.seq_mask_dcp_buf[:seq_mask_dcp_shape[0], :seq_mask_dcp_shape[1]],
-=======
                     num_computed_tokens_of_pcp_dcp=
                     num_computed_tokens_of_pcp_dcp,
                     seq_mask_pcp=self.
@@ -590,7 +548,6 @@
                     seq_mask_dcp=self.
                     seq_mask_dcp_buf[:seq_mask_dcp_shape[0], :
                                      seq_mask_dcp_shape[1]],
->>>>>>> 4312a92a
                     cp_seq_len=cp_seq_len)
             else:
                 cos[:num_decode_tokens,
@@ -610,11 +567,6 @@
                     actual_seq_lengths_q=actual_seq_lengths_q,
                     sin=sin[:num_decode_tokens, ...],
                     cos=cos[:num_decode_tokens, ...],
-<<<<<<< HEAD
-                    num_computed_tokens_of_pcp_dcp=num_computed_tokens_of_pcp_dcp,
-                    seq_mask_cp=self.seq_mask_cp_buf[:seq_mask_cp_shape[0], :seq_mask_cp_shape[1]],
-                    seq_mask_dcp=self.seq_mask_dcp_buf[:seq_mask_dcp_shape[0], :seq_mask_dcp_shape[1]],
-=======
                     num_computed_tokens_of_pcp_dcp=
                     num_computed_tokens_of_pcp_dcp,
                     seq_mask_pcp=self.
@@ -623,7 +575,6 @@
                     seq_mask_dcp=self.
                     seq_mask_dcp_buf[:seq_mask_dcp_shape[0], :
                                      seq_mask_dcp_shape[1]],
->>>>>>> 4312a92a
                     cp_seq_len=cp_seq_len)
 
         return self.metadata_cls(  # type: ignore
@@ -1709,11 +1660,7 @@
         q_nope = q_nope.view(num_tokens, num_heads, -1)
         q_pe = q_pe.view(num_tokens, num_heads, -1)
         # use pcp & dcp split computed token nums from scheduler to compute actual seq_len and seq_mask
-<<<<<<< HEAD
-        seq_mask_pcp = decode_meta.seq_mask_cp
-=======
         seq_mask_pcp = decode_meta.seq_mask_pcp
->>>>>>> 4312a92a
         seq_mask_dcp = decode_meta.seq_mask_dcp
         seq_len = decode_meta.cp_seq_len
 
@@ -1732,18 +1679,6 @@
             workspace = graph_params.workspaces.get(num_tokens)
             if workspace is None:
                 workspace = torch_npu.atb._npu_multi_head_latent_attention_get_workspace(
-<<<<<<< HEAD
-                    q_nope, q_pe, k_nope, k_pe, decode_meta.block_table, seq_len, num_heads, self.scale, self.num_kv_heads, **common_kwargs)
-                graph_params.workspaces[num_tokens] = workspace
-            attn_output = torch.empty_like(q_nope)
-            softmax_lse = torch.empty((num_tokens, num_heads, 1),
-                                    dtype=q_nope.dtype,
-                                    device=q_nope.device)
-            graph_params.attn_params[num_tokens].append(
-                (q_nope, q_pe, k_nope, k_pe, decode_meta.block_table, seq_len,
-                num_heads, self.scale, self.num_kv_heads, workspace,
-                attn_output, softmax_lse))
-=======
                     q_nope, q_pe, k_nope, k_pe, decode_meta.block_table,
                     seq_len, num_heads, self.scale, self.num_kv_heads,
                     **common_kwargs)
@@ -1759,7 +1694,6 @@
                  decode_meta.block_table, seq_len, num_heads, self.scale,
                  self.num_kv_heads, weak_ref_tensors(attn_output),
                  weak_ref_tensors(softmax_lse)))
->>>>>>> 4312a92a
             torch.npu.graph_task_group_begin(stream)
             torch_npu.atb.npu_multi_head_latent_attention(
                 q_nope,
@@ -1780,13 +1714,8 @@
         else:
             attn_output = torch.empty_like(q_nope)
             softmax_lse = torch.empty((num_tokens, num_heads, 1),
-<<<<<<< HEAD
-                                    dtype=q_nope.dtype,
-                                    device=q_nope.device)
-=======
                                       dtype=q_nope.dtype,
                                       device=q_nope.device)
->>>>>>> 4312a92a
             torch_npu.atb.npu_multi_head_latent_attention(
                 q_nope,
                 q_pe,
