--- conflicted
+++ resolved
@@ -1,17 +1,16 @@
 from dataclasses import dataclass
 from typing import TYPE_CHECKING, Optional, Tuple, Type, TypeVar
 
+import numpy as np
 import torch
-<<<<<<< HEAD
 import torch.distributed as dist
 import torch.nn.functional as F
-=======
 import torch.nn as nn
->>>>>>> e9fb895b
 import torch_npu
 from vllm.attention.backends.abstract import (AttentionBackend, AttentionLayer,
                                               AttentionMetadata,
                                               MLAAttentionImpl)
+from vllm.attention.backends.utils import PAD_SLOT_ID
 from vllm.config import VllmConfig, get_current_vllm_config
 from vllm.distributed import get_tensor_model_parallel_world_size
 from vllm.model_executor.layers.linear import (LinearBase,
@@ -287,13 +286,8 @@
 
     def build(
         self,
-<<<<<<< HEAD
-        num_reqs: int,
-        num_actual_tokens: int,
-        max_query_len: int,
-        graph_pad_size: int = -1,
-        query_start_loc: torch.Tensor = None,
-        enable_dbo_across_dp: bool = False,
+        common_attn_metadata: AscendCommonAttentionMetadata,
+        model: nn.Module,
         cp_kv_recover_idx: list[int] = None,
         num_actual_tokens_cp_full: int = None,
         num_computed_tokens_of_cp_sp: list[list[list[int]]] = None,
@@ -308,17 +302,25 @@
         tail_attn_nomask_seqlens = None,
         q_full_idx = None,
         cp_prefill_mask = None,
-        *args,
-        **kwargs,
-=======
-        common_attn_metadata: AscendCommonAttentionMetadata,
-        model: nn.Module,
->>>>>>> e9fb895b
     ) -> AscendMLAMetadata:
         num_reqs = common_attn_metadata.num_reqs
         num_actual_tokens = common_attn_metadata.num_actual_tokens
         query_start_loc = common_attn_metadata.query_start_loc
         query_start_loc_cpu = common_attn_metadata.query_start_loc_cpu
+        cp_kv_recover_idx = common_attn_metadata.cp_kv_recover_idx
+        num_actual_tokens_cp_full = common_attn_metadata.num_actual_tokens_cp_full
+        num_computed_tokens_of_cp_sp = common_attn_metadata.num_computed_tokens_of_cp_sp
+        q_head_idx_tensor = common_attn_metadata.q_head_idx_tensor
+        q_tail_idx_tensor = common_attn_metadata.q_tail_idx_tensor
+        kv_with_q_head_nomask_idx_tensor = common_attn_metadata.kv_with_q_head_nomask_idx_tensor
+        kv_with_q_head_mask_idx_tensor = common_attn_metadata.kv_with_q_head_mask_idx_tensor
+        kv_with_q_tail_nomask_idx_tensor = common_attn_metadata.kv_with_q_tail_nomask_idx_tensor
+        kv_with_q_tail_mask_idx_tensor = common_attn_metadata.kv_with_q_tail_mask_idx_tensor
+        attn_mask_seqlens = common_attn_metadata.attn_mask_seqlens
+        head_attn_nomask_seqlens = common_attn_metadata.head_attn_nomask_seqlens
+        tail_attn_nomask_seqlens = common_attn_metadata.tail_attn_nomask_seqlens
+        q_full_idx = common_attn_metadata.q_full_idx
+        cp_prefill_mask = common_attn_metadata.cp_prefill_mask
         # TODO(xyx): remove the if condition after mla supports torch mode speculative decoding
         decode_threshold = 1
         num_decodes, num_prefills, num_decode_tokens, num_prefill_tokens = \
@@ -329,38 +331,15 @@
         # Note(simon): be careful about the CPU <> GPU memory movement in this
         # function. We should avoid GPU -> CPU sync as much as possible because
         # it blocks on all previous kernels.
-<<<<<<< HEAD
-        device = self.runner.device
-
-        block_table = (self.runner.input_batch.block_table[0].
-                       get_device_tensor()[:num_reqs])
+        device = self.device
+
+        block_table = (common_attn_metadata.block_table_tensor[:num_reqs])
         if num_actual_tokens_cp_full is None:
             num_actual_tokens_cp_full = num_actual_tokens
-        slot_mapping = self.runner.slot_mapping_cpu[:num_actual_tokens_cp_full].to(
+        slot_mapping = common_attn_metadata.slot_mapping_cpu[:num_actual_tokens_cp_full].to(
             device, non_blocking=True)
-        input_positions = self.runner.positions_cpu[:num_actual_tokens].to(
-            device, non_blocking=True).long()
-
-        seq_lens_cpu = self.runner.seq_lens_cpu[:num_reqs]
-        query_lens = seq_lens_cpu - self.runner.input_batch.num_computed_tokens_cpu_tensor[:
-                                                                                           num_reqs]
-        seq_lens = seq_lens_cpu
-        max_query_len = query_lens.max().item()
-        max_seq_lens = seq_lens.max().item()
-=======
-        device = self.device
-
-        block_table = (common_attn_metadata.block_table_tensor[:num_reqs])
-        slot_mapping = common_attn_metadata.slot_mapping_cpu[:
-                                                             num_actual_tokens].to(
-                                                                 device,
-                                                                 non_blocking=
-                                                                 True)
-        input_positions = common_attn_metadata.positions[:
-                                                         num_actual_tokens].long(
-                                                         )
-
->>>>>>> e9fb895b
+        input_positions = common_attn_metadata.positions[:num_actual_tokens].long()
+
         if self.cos_cache is None:
             self.cos_cache = model.model.layers[
                 0].self_attn.rotary_emb.cos_cached
@@ -559,7 +538,6 @@
             self.spec_token_num = speculative_config.num_speculative_tokens
             assert self.spec_token_num > 0
 
-<<<<<<< HEAD
         self.cp_size = get_context_model_parallel_world_size()
         self.cp_rank = get_context_model_parallel_rank()
         self.cp_group = get_cp_group().device_group
@@ -567,10 +545,7 @@
         self.sp_rank = get_tensor_model_parallel_rank() if self.enable_sp else 0
         self.sp_group = get_tp_group().device_group
 
-    def _v_up_proj_and_o_proj(self, x, enable_multistream_mla: bool = False):
-=======
     def _v_up_proj_and_o_proj(self, x):
->>>>>>> e9fb895b
         # Convert from (B, N, L) to (N, B, L)
         x = x.view(-1, self.num_heads, self.kv_lora_rank).transpose(0, 1)
         # Multiply (N, B, L) x (N, L, V) -> (N, B, V)
@@ -844,7 +819,6 @@
 
         return attn_output
 
-<<<<<<< HEAD
     def _forward_prefill_cp(
         self,
         query: torch.Tensor,
@@ -993,79 +967,6 @@
         )
         return attn_output
 
-    def exec_kv(
-        self,
-        hidden_states: torch.Tensor,
-        cos: torch.Tensor,
-        sin: torch.Tensor,
-        kv_cache: Tuple,
-        slots: torch.Tensor,
-    ):
-
-        B = hidden_states.shape[0]
-        N = self.num_kv_heads
-        S = 1
-        kv = self.kv_a_proj_with_mqa(hidden_states)[0]
-        # npu_kv_rmsnorm_rope_cache needs [B, N, S, D]
-        kv = kv.view(B, N, S, self.kv_lora_rank + self.qk_rope_head_dim)
-        cache_mode = "PA_NZ" if self.enable_kv_nz else "PA"
-        k_pe, k_nope, _, _ = torch_npu.npu_kv_rmsnorm_rope_cache(
-            kv,
-            self.kv_a_layernorm.weight,
-            cos,
-            sin,
-            slots.to(torch.int64),
-            kv_cache[1],
-            kv_cache[0],
-            epsilon=self.kv_a_layernorm.variance_epsilon,
-            cache_mode=cache_mode,
-        )
-        return k_pe, k_nope, kv
-
-    def exec_kv_prefill(
-        self,
-        hidden_states: torch.Tensor,
-        cos: torch.Tensor,
-        sin: torch.Tensor,
-        kv_cache: Tuple,
-        slots: torch.Tensor,
-    ):
-
-        B = hidden_states.shape[0]
-        N = self.num_kv_heads
-        S = 1
-        kv = self.kv_a_proj_with_mqa(hidden_states)[0]
-        # npu_kv_rmsnorm_rope_cache needs [B, N, S, D]
-        kv = kv.view(B, N, S, self.kv_lora_rank + self.qk_rope_head_dim)
-        cache_mode = "PA_BLK_NZ" if self.enable_kv_nz else "PA"
-        _, _, k_pe, k_nope = torch_npu.npu_kv_rmsnorm_rope_cache(
-            kv,
-            self.kv_a_layernorm.weight,
-            cos,
-            sin,
-            slots.to(torch.int64),
-            kv_cache[1],
-            kv_cache[0],
-            epsilon=self.kv_a_layernorm.variance_epsilon,
-            cache_mode=cache_mode,
-            is_output_kv=True,
-        )
-        return k_pe, k_nope
-
-    def rope_single(
-        self,
-        x: torch.Tensor,
-        cos: torch.Tensor,
-        sin: torch.Tensor,
-    ) -> torch.Tensor:
-        B, N, D = x.shape
-        S = 1
-        x = x.view(B, N, S, D)
-        x = torch_npu.npu_interleave_rope(x, cos, sin)
-        return x.view(B, N, D)
-
-=======
->>>>>>> e9fb895b
     def _forward_decode(
         self,
         q_nope: torch.Tensor,
@@ -1107,9 +1008,6 @@
                 mla_vheadsize=self.kv_lora_rank,
                 out=attn_output)
         current_ms_metadata = get_multistream_comm_context()
-        # attn_output: [seq, num_heads(16/tp), kv_lora_rank(512)]
-        # v_up: [seq, num_heads(16/tp), v_head_dim(128)]
-        # o_proj: [seq, hidden_size(2048)]
         if current_ms_metadata is None:
             return self._v_up_proj_and_o_proj(attn_output)
         else:
@@ -1211,7 +1109,7 @@
                 calc_type="calc_type_first_ring",
             )
         # attn_output: [bs, num_heads_full(16), v_head_dim(128)], softmax_lse: [num_heads_full(16), bs]
-        
+
         # TODO use update op to replace this
         def _update_out_and_lse(
             out: torch.Tensor,
@@ -1330,39 +1228,6 @@
         if has_decode:
             decode_k_nope = None
             assert attn_metadata.decode is not None
-<<<<<<< HEAD
-            if self.running_in_graph or self.running_chunkprefilll_with_torchair:
-                cos = attn_metadata.decode.cos
-                sin = attn_metadata.decode.sin
-                if self.running_chunkprefilll_with_torchair:
-                    decode_hs = (
-                        hidden_states_or_kv_c_normed[:num_decode_tokens])
-                    slots = attn_metadata.slot_mapping[:num_decode_tokens]
-                    decode_k_pe, decode_k_nope, decode_kv = self.exec_kv(
-                        decode_hs, cos, sin, kv_cache, slots)
-                else:
-                    with npu_stream_switch("mla_secondary",
-                                           0,
-                                           enabled=enable_multistream_mla):
-                        npu_wait_tensor(hidden_states_or_kv_c_normed,
-                                        ckq,
-                                        enabled=enable_multistream_mla)
-                        decode_k_pe, decode_k_nope, decode_kv = self.exec_kv(
-                            hidden_states_or_kv_c_normed, cos, sin, kv_cache,
-                            attn_metadata.slot_mapping)
-                # Without explicitly controlling the order, IndexByTensor operations
-                # would be placed after `matmul W_KV_T` hindering the overlapping of
-                # KvRmsNormRopeCache and SingleRope.
-                npu_wait_tensor(decode_hs_or_q_c,
-                                cos,
-                                enabled=enable_multistream_mla)
-                npu_wait_tensor(decode_hs_or_q_c,
-                                sin,
-                                enabled=enable_multistream_mla)
-                npu_wait_tensor(decode_hs_or_q_c,
-                                decode_kv,
-                                enabled=enable_multistream_mla)
-
             if self.cp_size * self.sp_size > 1:
                 decode_q_wo_k_up = self.q_proj(decode_hs_or_q_c)[0]\
                     .view(-1, self.num_heads, self.qk_head_dim)
@@ -1376,40 +1241,27 @@
             if self.sp_size > 1:
                 decode_q_wo_k_up = decode_q_wo_k_up.contiguous()
                 decode_q_wo_k_up = get_tp_group().all_gather(decode_q_wo_k_up, 1)
-            if self.running_in_graph:
-                with npu_stream_switch("mla_secondary",
-                                       0,
-                                       enabled=enable_multistream_mla):
-                    npu_wait_tensor(decode_q_pe,
-                                    decode_k_pe,
-                                    enabled=enable_multistream_mla)
-                    decode_q_pe = self.rope_single(decode_q_pe, cos, sin)
-            elif self.running_chunkprefilll_with_torchair:
-                decode_q_pe = self.rope_single(decode_q_pe, cos, sin)
+            # decode_ql_nope, decode_q_pe = \
+            #     self._q_proj_and_k_up_proj(decode_hs_or_q_c)
+            if self.cp_size * self.sp_size > 1:
+                decode_q_wo_k_up_pe = decode_q_wo_k_up[..., self.qk_nope_head_dim:] # [seq, num_heads_full(16), qk_rope_head_dim(64)]
+                # decode_q_wo_k_up_nope = decode_q_wo_k_up[..., :self.qk_nope_head_dim] # [seq, num_heads_full(16), qk_nope_head_dim(128)]
+                decode_q_wo_k_up_pe[...], decode_k_pe[...] = self.rotary_emb(
+                    attn_metadata.decode.input_positions,
+                    decode_q_wo_k_up_pe.contiguous(),
+                    decode_k_pe,
+                    max_seq_len=attn_metadata.decode.max_seq_lens)
             else:
-                if self.cp_size * self.sp_size > 1:
-                    decode_q_wo_k_up_pe = decode_q_wo_k_up[..., self.qk_nope_head_dim:] # [seq, num_heads_full(16), qk_rope_head_dim(64)]
-                    # decode_q_wo_k_up_nope = decode_q_wo_k_up[..., :self.qk_nope_head_dim] # [seq, num_heads_full(16), qk_nope_head_dim(128)]
-                    decode_q_wo_k_up_pe[...], decode_k_pe[...] = self.rotary_emb(
-                        attn_metadata.decode.input_positions,
-                        decode_q_wo_k_up_pe.contiguous(),
-                        decode_k_pe,
-                        max_seq_len=attn_metadata.decode.max_seq_lens)
-                else:
-                    decode_q_pe[...], decode_k_pe[...] = self.rotary_emb(
-                        attn_metadata.decode.input_positions,
-                        decode_q_pe.contiguous(),
-                        decode_k_pe,
-                        max_seq_len=attn_metadata.decode.max_seq_lens)
-=======
-            decode_ql_nope, decode_q_pe = \
-                self._q_proj_and_k_up_proj(decode_hs_or_q_c)
-            decode_q_pe[...], decode_k_pe[...] = self.rotary_emb(
-                attn_metadata.decode.input_positions,
-                decode_q_pe.contiguous(),
-                decode_k_pe,
-                max_seq_len=attn_metadata.decode.max_seq_lens)
->>>>>>> e9fb895b
+                decode_q_pe[...], decode_k_pe[...] = self.rotary_emb(
+                    attn_metadata.decode.input_positions,
+                    decode_q_pe.contiguous(),
+                    decode_k_pe,
+                    max_seq_len=attn_metadata.decode.max_seq_lens)
+            # decode_q_pe[...], decode_k_pe[...] = self.rotary_emb(
+            #     attn_metadata.decode.input_positions,
+            #     decode_q_pe.contiguous(),
+            #     decode_k_pe,
+            #     max_seq_len=attn_metadata.decode.max_seq_lens)
         if has_prefill:
             assert attn_metadata.prefill is not None
             prefill_q = self.q_proj(prefill_hs_or_q_c)[0]\
@@ -1424,47 +1276,18 @@
         assert len(
             kv_cache
         ) > 1, "the number of kv cache should be greater than 1, namely (nope_cache and rope_cache)"
-<<<<<<< HEAD
-        if self.torchair_graph_enabled:
-            if kv_cache[0].numel() > 0 and has_prefill:
-                slots = attn_metadata.slot_mapping
-                # NOTE: Separate the kv cache in advance to avoid OOM or other issues
-                torch_npu._npu_reshape_and_cache(
-                    key=kv_c_normed.view(num_tokens, self.num_kv_heads, -1),
-                    value=prefill_k_pe,
-                    key_cache=kv_cache[0],
-                    value_cache=kv_cache[1],
-                    slot_indices=slots[num_decode_tokens:])
-        else:
-            kv_c_normed = kv_c_normed.view(
-                [num_actual_toks, self.num_kv_heads, -1])
-
-            # 添加cp allgather逻辑
-            # 暂未考虑 prefill_k_c_normed != kv_c_normed (chunk_prefill) 场景
-            if self.cp_size > 1 and attn_metadata.num_prefills > 0:
-                prefill_k_c_normed = prefill_k_c_normed.unsqueeze(1)
-                prefill_kv_c_k_pe = torch.cat([prefill_k_c_normed, prefill_k_pe], dim=-1)
-                prefill_kv_c_k_pe = get_cp_group().all_gather(prefill_kv_c_k_pe, 0)
-                prefill_kv_c_k_pe = torch.index_select(prefill_kv_c_k_pe, 0, attn_metadata.prefill.cp_kv_recover_idx)
-                prefill_k_c_normed, prefill_k_pe = prefill_kv_c_k_pe.split([self.kv_lora_rank, self.qk_rope_head_dim], dim=-1)
-                kv_c_normed, k_pe = prefill_k_c_normed, prefill_k_pe
-                prefill_k_c_normed = prefill_k_c_normed.squeeze()
-
-            torch_npu._npu_reshape_and_cache(
-                key=kv_c_normed,
-                value=k_pe,
-                key_cache=kv_cache[0],
-                value_cache=kv_cache[1],
-                slot_indices=attn_metadata.slot_mapping)
-        if not self.running_in_graph:
-            o_proj_input_shape = (num_actual_toks,
-                                  self.num_heads * self.v_head_dim)
-            o_proj_input = torch.empty(o_proj_input_shape,
-                                       dtype=hidden_states_or_q_c.dtype,
-                                       device=hidden_states_or_q_c.device)
-=======
         kv_c_normed = kv_c_normed.view(
             [num_actual_toks, self.num_kv_heads, -1])
+
+        if self.cp_size > 1 and attn_metadata.num_prefills > 0:
+            prefill_k_c_normed = prefill_k_c_normed.unsqueeze(1)
+            prefill_kv_c_k_pe = torch.cat([prefill_k_c_normed, prefill_k_pe], dim=-1)
+            prefill_kv_c_k_pe = get_cp_group().all_gather(prefill_kv_c_k_pe, 0)
+            prefill_kv_c_k_pe = torch.index_select(prefill_kv_c_k_pe, 0, attn_metadata.prefill.cp_kv_recover_idx)
+            prefill_k_c_normed, prefill_k_pe = prefill_kv_c_k_pe.split([self.kv_lora_rank, self.qk_rope_head_dim], dim=-1)
+            kv_c_normed, k_pe = prefill_k_c_normed, prefill_k_pe
+            prefill_k_c_normed = prefill_k_c_normed.squeeze()
+
         torch_npu._npu_reshape_and_cache(
             key=kv_c_normed,
             value=k_pe,
@@ -1476,21 +1299,20 @@
         o_proj_input = torch.empty(o_proj_input_shape,
                                    dtype=hidden_states_or_q_c.dtype,
                                    device=hidden_states_or_q_c.device)
->>>>>>> e9fb895b
         if has_prefill:
             # FIX: aicore move should be also placed on the comm stream in dbo,
             # otherwise it may affect the accuracy
             # TODO: use an elegant way to overlap
             if self.cp_size > 1:
                 output_prefill = self._forward_prefill_cp(prefill_q,
-                                                    prefill_k_c_normed,
-                                                    prefill_k_pe,
-                                                    attn_metadata)
+                                                          prefill_k_c_normed,
+                                                          prefill_k_pe,
+                                                          attn_metadata)
             else:
                 output_prefill = self._forward_prefill(prefill_q,
-                                                    prefill_k_c_normed,
-                                                    prefill_k_pe, kv_cache,
-                                                    attn_metadata)
+                                                       prefill_k_c_normed,
+                                                       prefill_k_pe, kv_cache,
+                                                       attn_metadata)
             current_ms_metadata = get_multistream_comm_context()
             if current_ms_metadata is not None:
                 current_ms_metadata.before_comm_event.record()
@@ -1501,28 +1323,16 @@
                 o_proj_input[num_decode_tokens:] = output_prefill
 
         if has_decode:
-<<<<<<< HEAD
-            if self.running_in_graph:
-                return self._forward_decode(decode_ql_nope, decode_q_pe,
-                                            decode_k_nope, decode_k_pe,
-                                            kv_cache, attn_metadata,
-                                            enable_multistream_mla)
+            if self.cp_size * self.sp_size > 1:
+                output_decode = self._forward_decode_sp(decode_q_wo_k_up,
+                                                        kv_cache,
+                                                        attn_metadata)
             else:
-                if self.cp_size * self.sp_size > 1:
-                    output_decode = self._forward_decode_sp(decode_q_wo_k_up,
-                                                            kv_cache,
-                                                            attn_metadata)
-                else:
-                    output_decode = self._forward_decode(decode_ql_nope,
-                                                        decode_q_pe,
-                                                        decode_k_nope,
-                                                        decode_k_pe, kv_cache,
-                                                        attn_metadata)
-=======
-            output_decode = self._forward_decode(decode_ql_nope, decode_q_pe,
-                                                 decode_k_nope, decode_k_pe,
-                                                 kv_cache, attn_metadata)
->>>>>>> e9fb895b
+                output_decode = self._forward_decode(decode_ql_nope,
+                                                     decode_q_pe,
+                                                     decode_k_nope,
+                                                     decode_k_pe, kv_cache,
+                                                     attn_metadata)
             current_ms_metadata = get_multistream_comm_context()
             if current_ms_metadata is not None:
                 with torch.npu.stream(current_ms_metadata.comm_stream):
@@ -1534,7 +1344,7 @@
         if current_ms_metadata is None:
             output[...] = self.o_proj(
                 o_proj_input,
-                is_prefill=has_prefill, # TODO case that both has_prefill and has_decode
+                is_prefill=True,
                 is_force_scatter=self.enable_shared_expert_dp)[0]
         else:
             with torch.npu.stream(current_ms_metadata.comm_stream):
