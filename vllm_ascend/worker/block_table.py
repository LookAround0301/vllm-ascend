--- conflicted
+++ resolved
@@ -8,7 +8,7 @@
 from vllm_ascend.utils import prefill_context_parallel_enable
 
 if prefill_context_parallel_enable():
-    from vllm.distributed import get_pcp_group
+    from vllm.distributed import get_pcp_group, get_prefill_context_model_parallel_world_size
 
 
 class BlockTable:
@@ -328,7 +328,6 @@
         for block_table in self.block_tables:
             block_table.commit_slot_mapping(num_tokens)
 
-<<<<<<< HEAD
     def get_split_computed_tokens(self, num_computed_tokens: np.ndarray,
                                   request_ids: Optional[List[str]] = None,
                                   request_start_rank_dict: Optional[Dict[str, tuple[int, int]]] = None,
@@ -345,7 +344,7 @@
         Returns:
             List of [cp_size][dcp_size] distribution for each request
         """
-        self.cp_world_size = get_cp_group().world_size if context_parallel_enable() else 1
+        self.cp_world_size = get_pcp_group().world_size if prefill_context_parallel_enable() else 1
         self.dcp_world_size = get_dcp_group().world_size
         num_requests = len(num_computed_tokens)
         if request_ids is None:
@@ -413,8 +412,6 @@
 
         return num_computed_tokens_of_cp_dcp
 
-=======
->>>>>>> 28e579f1
     def clear(self) -> None:
         for block_table in self.block_tables:
             block_table.clear()
