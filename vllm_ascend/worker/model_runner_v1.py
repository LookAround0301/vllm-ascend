#
# Copyright (c) 2025 Huawei Technologies Co., Ltd. All Rights Reserved.
# Copyright 2023 The vLLM team.
#
# Licensed under the Apache License, Version 2.0 (the "License");
# you may not use this file except in compliance with the License.
# You may obtain a copy of the License at
#
#     http://www.apache.org/licenses/LICENSE-2.0
#
# Unless required by applicable law or agreed to in writing, software
# distributed under the License is distributed on an "AS IS" BASIS,
# WITHOUT WARRANTIES OR CONDITIONS OF ANY KIND, either express or implied.
# See the License for the specific language governing permissions and
# limitations under the License.
# This file is a part of the vllm-ascend project.
# Adapted from vllm-project/vllm/vllm/worker/gpu_model_runner.py
#

import copy
import gc
import itertools
import math
import time
from collections import defaultdict
from collections.abc import Iterator
from contextlib import contextmanager, nullcontext
from copy import deepcopy
from dataclasses import dataclass
from multiprocessing import Manager
from typing import (TYPE_CHECKING, Any, Dict, List, NamedTuple, Optional,
                    Union, cast)

import numpy as np
import numpy.typing as npt
import regex as re
import torch
import torch._dynamo.cache_size
import torch.distributed as dist
import torch.nn as nn
from tqdm import tqdm  # type: ignore
from vllm.attention import AttentionType, get_attn_backend
from vllm.attention.backends.abstract import AttentionBackend
from vllm.attention.layer import Attention
from vllm.compilation.counter import compilation_counter
from vllm.compilation.monitor import set_cudagraph_capturing_enabled
from vllm.config import CUDAGraphMode, VllmConfig, get_layers_from_vllm_config
from vllm.distributed import tensor_model_parallel_all_gather
from vllm.distributed.kv_transfer import (get_kv_transfer_group,
                                          has_kv_transfer_group)
from vllm.distributed.kv_transfer.kv_connector.v1 import KVConnectorBase_V1
from vllm.distributed.parallel_state import (get_dcp_group, get_dp_group,
                                             get_pp_group, get_tp_group,
                                             is_global_first_rank)
from vllm.forward_context import BatchDescriptor, get_forward_context
from vllm.logger import logger
from vllm.model_executor.layers.attention_layer_base import AttentionLayerBase
from vllm.model_executor.layers.mamba.abstract import MambaBase
from vllm.model_executor.layers.rotary_embedding import MRotaryEmbedding
from vllm.model_executor.model_loader import get_model
# yapf conflicts with isort for this block
# yapf: disable
from vllm.model_executor.models.interfaces import (SupportsMultiModal,
                                                   supports_mrope,
                                                   supports_transcription)
from vllm.model_executor.models.interfaces_base import (
    VllmModelForPooling, is_pooling_model, is_text_generation_model)
from vllm.multimodal import MULTIMODAL_REGISTRY
from vllm.multimodal.inputs import MultiModalKwargsItem, PlaceholderRange
from vllm.multimodal.utils import group_mm_kwargs_by_modality
from vllm.pooling_params import PoolingParams
from vllm.sampling_params import SamplingType
from vllm.sequence import IntermediateTensors
from vllm.tasks import GenerationTask, PoolingTask, SupportedTask
from vllm.utils import cdiv, is_pin_memory_available
from vllm.utils.jsontree import json_map_leaves
from vllm.v1.attention.backends.gdn_attn import GDNAttentionMetadataBuilder
from vllm.v1.attention.backends.utils import (
    AttentionCGSupport, reorder_batch_to_split_decodes_and_prefills)
from vllm.v1.cudagraph_dispatcher import CudagraphDispatcher
# yapf conflicts with isort for this block
# yapf: disable
from vllm.v1.kv_cache_interface import (AttentionSpec,
                                        EncoderOnlyAttentionSpec,
                                        FullAttentionSpec, KVCacheConfig,
                                        KVCacheGroupSpec, KVCacheSpec,
                                        MambaSpec, MLAAttentionSpec,
                                        UniformTypeKVCacheSpecs)
# yapf: enable
from vllm.v1.outputs import (EMPTY_MODEL_RUNNER_OUTPUT, AsyncModelRunnerOutput,
                             DraftTokenIds, LogprobsTensors, ModelRunnerOutput,
                             PoolerOutput)
from vllm.v1.pool.metadata import PoolingMetadata
from vllm.v1.sample.metadata import SamplingMetadata
from vllm.v1.spec_decode.metadata import SpecDecodeMetadata
from vllm.v1.spec_decode.ngram_proposer import NgramProposer
from vllm.v1.utils import CpuGpuBuffer
from vllm.v1.worker.kv_connector_model_runner_mixin import KVConnectorOutput
from vllm.v1.worker.lora_model_runner_mixin import LoRAModelRunnerMixin
from vllm.v1.worker.utils import (AttentionGroup, bind_kv_cache,
                                  gather_mm_placeholders,
                                  sanity_check_mm_encoder_outputs,
                                  scatter_mm_placeholders)

import vllm_ascend.envs as envs_ascend
from vllm_ascend.ascend_config import get_ascend_config
from vllm_ascend.ascend_forward_context import (MoECommType,
                                                set_ascend_forward_context)
from vllm_ascend.attention.attention_mask import AttentionMaskBuilder
from vllm_ascend.attention.attention_v1 import AscendAttentionState
from vllm_ascend.attention.utils import (AscendCommonAttentionMetadata,
                                         AscendPrefillContextParallelMetadata)
# yapf: disable
from vllm_ascend.compilation.acl_graph import (ACLGraphWrapper,
                                               set_graph_params,
                                               update_attn_dcp_pcp_params,
                                               update_attn_params,
<<<<<<< HEAD
                                               update_mla_attn_params,
                                               update_attn_dcp_pcp_params,
                                               update_mla_attn_dcp_pcp_params)
=======
                                               update_mla_attn_dcp_pcp_params,
                                               update_mla_attn_params)
# yapf: enable
>>>>>>> 4312a92a
from vllm_ascend.eplb.adaptor.vllm_adaptor import VllmEplbAdaptor
from vllm_ascend.eplb.core.eplb_device_transfer_loader import \
    D2DExpertWeightLoader
from vllm_ascend.eplb.core.eplb_utils import EPLBParamUtils
from vllm_ascend.eplb.core.eplb_worker import EplbProcess
from vllm_ascend.eplb.eplb_updator import EplbUpdator
from vllm_ascend.eplb.utils import model_register
from vllm_ascend.ops.weight_prefetch import WeightPrefetchMethod
from vllm_ascend.platform import NPUPlatform
from vllm_ascend.sample.logits_processor import build_logitsprocs
from vllm_ascend.sample.rejection_sampler import AscendRejectionSampler
from vllm_ascend.spec_decode import get_spec_decode_method
from vllm_ascend.spec_decode.eagle_proposer import EagleProposer
from vllm_ascend.spec_decode.interface import SpecDcodeType
from vllm_ascend.spec_decode.mtp_proposer import MtpProposer
from vllm_ascend.utils import (ACL_FORMAT_FRACTAL_ND, ACL_FORMAT_FRACTAL_NZ,
                               AscendSocVersion, ProfileExecuteDuration,
                               enable_sp, get_ascend_soc_version, is_310p,
                               is_enable_nz, lmhead_tp_enable,
                               prefill_context_parallel_enable,
                               vllm_version_is)
from vllm_ascend.worker.npu_input_batch import CachedRequestState, InputBatch

if prefill_context_parallel_enable():
    from vllm.distributed import get_pcp_group
    from vllm.distributed.parallel_state import (
        get_prefill_context_model_parallel_rank,
        get_prefill_context_model_parallel_world_size)

if vllm_version_is("0.11.0"):
    from vllm.utils import (STR_DTYPE_TO_TORCH_DTYPE, DeviceMemoryProfiler,
                            get_dtype_size)
else:
    from vllm.utils.mem_utils import DeviceMemoryProfiler
    from vllm.utils.torch_utils import STR_DTYPE_TO_TORCH_DTYPE, get_dtype_size

# yapf: enable

if vllm_version_is("0.11.0"):
    from vllm.attention.layer import Attention
    from vllm.config import CompilationLevel
    from vllm.utils import LazyLoader

    from vllm_ascend.models.layers.mla import AscendMultiHeadLatentAttention
else:
    from vllm.attention.layer import MLAAttention
    from vllm.config import CompilationMode
    from vllm.utils.import_utils import LazyLoader

if TYPE_CHECKING:
    import xgrammar as xgr  # type: ignore[import-untyped]
    from vllm.v1.core.sched.output import SchedulerOutput
else:
    xgr = LazyLoader("xgr", globals(), "xgrammar")

import torch_npu

# if true, allow tensor initialization and casting with internal format (e.g., NZ)
torch.npu.config.allow_internal_format = True

if is_310p():
    torch_npu.npu.set_compile_mode(jit_compile=False)
    ACL_FORMAT = ACL_FORMAT_FRACTAL_NZ
else:
    ACL_FORMAT = ACL_FORMAT_FRACTAL_ND


@dataclass
class GraphCaptureContext:
    stream: torch.npu.Stream


@contextmanager
def graph_capture(device: torch.device):
    """
    `graph_capture` is a context manager which should surround the code that
    is capturing the NPU graph. Its main purpose is to ensure that the
    some operations will be run after the graph is captured, before the graph
    is replayed. It returns a `GraphCaptureContext` object which contains the
    necessary data for the graph capture. Currently, it only contains the
    stream that the graph capture is running on. This stream is set to the
    current NPU stream when the context manager is entered and reset to the
    default stream when the context manager is exited. This is to ensure that
    the graph capture is running on a separate stream from the default stream,
    in order to explicitly distinguish the kernels to capture
    from other kernels possibly launched on background in the default stream.
    """
    graph_capture_context = GraphCaptureContext(
        torch.npu.Stream(device=device))
    stream = graph_capture_context.stream

    # we use nullcontext now
    maybe_ca_context = nullcontext()

    # ensure all initialization operations complete before attempting to
    # capture the graph on another stream
    curr_stream = torch.npu.current_stream()
    if curr_stream != stream:
        stream.wait_stream(curr_stream)

    with torch.npu.stream(stream), maybe_ca_context:
        yield graph_capture_context


# Wrapper for ModelRunnerOutput to support overlapped execution.
class AsyncNPUModelRunnerOutput(AsyncModelRunnerOutput):

    def __init__(
        self,
        model_runner_output: ModelRunnerOutput,
        sampled_token_ids: torch.Tensor,
        invalid_req_indices: list[int],
        async_output_copy_stream: torch.npu.Stream,
    ):
        self._model_runner_output = model_runner_output
        self._invalid_req_indices = invalid_req_indices

        # Event on the copy stream so we can synchronize the non-blocking copy.
        self._async_copy_ready_event = torch.npu.Event()

        # Keep a reference to the device tensor to avoid it being
        # deallocated until we finish copying it to the host.
        self._sampled_token_ids = sampled_token_ids

        # Initiate the copy on a separate stream, but do not synchronize it.
        default_stream = torch.npu.current_stream()
        with torch.npu.stream(async_output_copy_stream):
            async_output_copy_stream.wait_stream(default_stream)
            self._sampled_token_ids_cpu = self._sampled_token_ids.to(
                'cpu', non_blocking=True)
            self._async_copy_ready_event.record()

    def get_output(self) -> ModelRunnerOutput:
        """Copy the device tensors to the host and return a ModelRunnerOutput.

        This function blocks until the copy is finished.
        """
        self._async_copy_ready_event.synchronize()

        # Release the device tensor once the copy has completed
        del self._sampled_token_ids

        valid_sampled_token_ids = self._sampled_token_ids_cpu.tolist()
        for i in self._invalid_req_indices:
            valid_sampled_token_ids[i].clear()

        output = self._model_runner_output
        output.sampled_token_ids = valid_sampled_token_ids
        return output


class NPUModelRunner(LoRAModelRunnerMixin):

    def __init__(self, vllm_config: VllmConfig, device: torch.device):
        self.vllm_config = vllm_config
        self.model_config = vllm_config.model_config
        self.cache_config = vllm_config.cache_config
        self.compilation_config = vllm_config.compilation_config
        self.load_config = vllm_config.load_config
        self.lora_config = vllm_config.lora_config
        self.parallel_config = vllm_config.parallel_config
        self.pin_memory = is_pin_memory_available()
        self.scheduler_config = vllm_config.scheduler_config
        self.speculative_config = vllm_config.speculative_config
        self.block_size = vllm_config.cache_config.block_size
        self.max_num_blocks_per_req = cdiv(self.model_config.max_model_len,
                                           self.block_size)
        self.max_num_tokens = self.scheduler_config.max_num_batched_tokens
        decode_max_num_seqs = getattr(self.scheduler_config,
                                      'decode_max_num_seqs', 0)
        self.max_num_reqs = max(self.scheduler_config.max_num_seqs,
                                decode_max_num_seqs)
        self.dp_size = vllm_config.parallel_config.data_parallel_size
        self.dp_rank = vllm_config.parallel_config.data_parallel_rank
        self.pcp_size = get_prefill_context_model_parallel_world_size(
        ) if prefill_context_parallel_enable() else 1
        self.pcp_rank = get_prefill_context_model_parallel_rank(
        ) if self.pcp_size > 1 else 0
        self.dcp_size = get_dcp_group().world_size
        self.dcp_rank = get_dcp_group().rank_in_group
        self.device = device
        if envs_ascend.VLLM_ASCEND_ENABLE_PREFETCH_MLP:
            self.prefetch_stream = torch.npu.Stream(device=device)
        else:
            self.prefetch_stream = None
        self.dtype = self.model_config.dtype
        if envs_ascend.VLLM_ASCEND_ENABLE_TOPK_TOPP_OPTIMIZATION:
            # TODO: drop the env config to use ascend sampler by default
            from vllm_ascend.sample.sampler import AscendSampler

            self.sampler = AscendSampler()
        else:
            from vllm.v1.sample.sampler import Sampler

            self.sampler = Sampler()
        self.reorder_batch_threshold: Optional[int] = None

        # Lazy initialization, these will be set after __init__
        self.kv_caches: List[torch.Tensor] = []
        self.attn_groups: list[list[AttentionGroup]] = []
        self.encoder_cache: Dict[str, torch.Tensor] = {}
        self.attn_mask = None
        self.attn_state = None
        self.requests: Dict[str, CachedRequestState] = {}
        self.intermediate_tensors: Optional[IntermediateTensors] = None
        self.runner_only_attn_layers: set[str] = set()

        self.ascend_config = get_ascend_config()
        if self.ascend_config.ascend_scheduler_config.enabled:
            self.chunked_prefill_enabled = self.scheduler_config.chunked_prefill_enabled
        else:
            self.chunked_prefill_enabled = True
        self.weight_prefetch_method = WeightPrefetchMethod(
            self.ascend_config.weight_prefetch_config)

        if self.cache_config.cache_dtype == "auto":
            self.kv_cache_dtype = self.dtype
        else:
            self.kv_cache_dtype = STR_DTYPE_TO_TORCH_DTYPE[
                self.cache_config.cache_dtype]
        # use_hybrid_blocks: if hybrid blocks is used.
        self.use_hybrid_blocks: bool = False
        self.need_accepted_tokens: bool = False

        self.is_multimodal_model = self.model_config.is_multimodal_model
        self.is_pooling_model = self.model_config.pooler_config is not None
        if self.is_multimodal_model:
            self.inputs_embeds = torch.zeros(
                (self.max_num_tokens, self.model_config.get_hidden_size()),
                dtype=self.dtype,
                device=self.device)
        # Set up Attention
        self.use_sparse = hasattr(self.vllm_config.model_config.hf_config,
                                  "index_topk")
        self.attn_backend = get_attn_backend(0,
                                             self.dtype,
                                             None,
                                             self.block_size,
                                             use_mla=self.model_config.use_mla,
                                             use_sparse=self.use_sparse)
        if self.pcp_size > 1:
            self.attn_mask_builder = None
        elif torch.version.cann.startswith("8.3"):
            self.attn_mask_builder = AttentionMaskBuilder(
                self.scheduler_config.max_num_batched_tokens, self.dtype,
                self.device)
        else:
            self.attn_mask_builder = AttentionMaskBuilder(
                self.model_config.max_model_len, self.dtype)

        # Set up speculative decoding.
        self.spec_attn_mask = None
        self.drafter: Optional[Union[NgramProposer, EagleProposer,
                                     MtpProposer]] = None
        self.actual_seq_lengths_q: list[int] = []
        self.decode_token_per_req = 1
        if self.speculative_config:
            spec_token_num = self.speculative_config.num_speculative_tokens
            assert spec_token_num > 0
            self.decode_token_per_req = 1 + spec_token_num
            self.spec_attn_mask = torch.triu(torch.ones(2048,
                                                        2048,
                                                        dtype=torch.bool),
                                             diagonal=1).to(self.device)
            if get_pp_group().is_last_rank:
                self.drafter = get_spec_decode_method(
                    self.speculative_config.method, self.vllm_config,
                    self.device, self)
                self.rejection_sampler = AscendRejectionSampler()
            self.actual_seq_lengths_q = list(
                range(self.decode_token_per_req, self.max_num_tokens + 1,
                      self.decode_token_per_req))

        # kv role
        self.is_kv_producer = False
        self.is_kv_consumer = False
        if vllm_config.kv_transfer_config is not None:
            self.is_kv_producer = vllm_config.kv_transfer_config.is_kv_producer
            self.is_kv_consumer = vllm_config.kv_transfer_config.is_kv_consumer

        self._may_pad_kv_consumer_num_seq()

        # Persistent batch.
        self.input_ids = torch.zeros(self.max_num_tokens,
                                     dtype=torch.int32,
                                     device=self.device)
        self.positions = torch.zeros(self.max_num_tokens,
                                     dtype=torch.int64,
                                     device=self.device)
        self.query_start_loc = torch.zeros(self.max_num_reqs + 1,
                                           dtype=torch.int32,
                                           device=self.device)
        self.seq_lens = torch.zeros(self.max_num_reqs,
                                    dtype=torch.int32,
                                    device=self.device)

        if self.vllm_config.model_config.use_mla and \
            self.compilation_config.cudagraph_mode == CUDAGraphMode.FULL_DECODE_ONLY:
            rope_dim = self.model_config.hf_text_config.qk_rope_head_dim
            self.cos = torch.ones(self.max_num_reqs *
                                  self.decode_token_per_req,
                                  1,
                                  1,
                                  rope_dim,
                                  dtype=self.dtype,
                                  device=self.device)
            self.sin = torch.zeros(self.max_num_reqs *
                                   self.decode_token_per_req,
                                   1,
                                   1,
                                   rope_dim,
                                   dtype=self.dtype,
                                   device=self.device)
        else:
            self.cos = None
            self.sin = None

        self.uses_mrope = self.model_config.uses_mrope
        # Only relevant for models using M-RoPE (e.g, Qwen2-VL)
        if self.uses_mrope:
            # NOTE: `mrope_positions` is implemented with one additional dummy
            # position on purpose to make it non-contiguous so that it can work
            # with torch compile.
            # See detailed explanation in https://github.com/vllm-project/vllm/pull/12128#discussion_r1926431923

            # NOTE: When M-RoPE is enabled, position ids are 3D regardless of
            # the modality of inputs. For text-only inputs, each dimension has
            # identical position IDs, making M-RoPE functionally equivalent to
            # 1D-RoPE.
            # See page 5 of https://arxiv.org/abs/2409.12191
            self.mrope_positions = torch.zeros((3, self.max_num_tokens + 1),
                                               dtype=torch.int64,
                                               device=self.device)
            self.mrope_positions_cpu = torch.zeros(
                (3, self.max_num_tokens + 1),
                dtype=torch.int64,
                device="cpu",
                pin_memory=True)
            self.mrope_positions_np = self.mrope_positions_cpu.numpy()

        # OPTIMIZATION: Cache the tensors rather than creating them every step.
        self.arange_np: npt.NDArray[np.int32] = np.arange(max(
            self.max_num_reqs + 1, self.model_config.max_model_len,
            self.max_num_tokens),
                                                          dtype=np.int32)
        # NOTE(woosuk): These tensors are "stateless", i.e., they are literally
        # a faster version of creating a new tensor every time. Thus, we should
        # not make any assumptions about the values in these tensors.
        self.input_ids_cpu = torch.zeros(self.max_num_tokens,
                                         dtype=torch.int32,
                                         device="cpu",
                                         pin_memory=True)
        self.positions_cpu = torch.zeros(self.max_num_tokens,
                                         dtype=torch.int64,
                                         device="cpu",
                                         pin_memory=True)
        self.positions_np = self.positions_cpu.numpy()

        self.query_start_loc_cpu = torch.zeros(self.max_num_reqs + 1,
                                               dtype=torch.int32,
                                               device="cpu",
                                               pin_memory=True)
        self.query_start_loc_np = self.query_start_loc_cpu.numpy()
        self.seq_lens_cpu = torch.zeros(self.max_num_reqs,
                                        dtype=torch.int32,
                                        device="cpu",
                                        pin_memory=True)
        self.seq_lens_np = self.seq_lens_cpu.numpy()
        self.pcp_allgather_restore_idx = torch.zeros(self.max_num_tokens,
                                                     dtype=torch.int32,
                                                     device=self.device)
        self.num_pcp_pads = torch.zeros(self.max_num_reqs, dtype=torch.int32)
        self.pcp_padded_slot_mapping = torch.zeros(self.max_num_tokens,
                                                   dtype=torch.int32,
                                                   device=self.device)

        self.use_aclgraph = self._use_aclgraph()
        self.aclgraph_batch_sizes = list(
            reversed(self.compilation_config.cudagraph_capture_sizes))

        self.uniform_decode_query_len = 1 if not self.speculative_config else \
            1 + self.speculative_config.num_speculative_tokens
        # aclgraph dispatcher for runtime aclgraph dispatching.
        self.aclgraph_dispatcher = CudagraphDispatcher(self.vllm_config)
        # Cached outputs.
        self._draft_token_ids: Optional[Union[list[list[int]],
                                              torch.Tensor]] = None

        # NOTE: we need to use `in_profile_run` to determine whether `enable_force_load_balance` is True
        self.in_profile_run = False

        self._init_mc2_tokens_capacity()
        self.reserved_mc2_mask = torch.zeros(
            self.mc2_tokens_capacity,
            dtype=torch.bool,
            device=self.device,
        )
        self.dynamic_eplb = self.ascend_config.dynamic_eplb or self.ascend_config.expert_map_record_path
        if self.dynamic_eplb:
            EPLBParamUtils.check_dynamic_eplb(self.ascend_config.dynamic_eplb)
            EPLBParamUtils.check_expert_map_record_path(
                self.ascend_config.expert_map_record_path)
            self.is_eplb_warmuped = False
            self.policy_type = self.ascend_config.eplb_policy_type
            self.eplb_loader = D2DExpertWeightLoader()
            self.manager = Manager()
            self.shared_dict = self.manager.dict({
                "expert_map": None,
                "moe_load": None,
                "expert_maps": None
            })
            self.eplb_process = EplbProcess(shared_dict=self.shared_dict,
                                            policy_type=self.policy_type,
                                            enable_d2d=True)
            self.process = self.eplb_process._launch_process()
            ascend_config = get_ascend_config()
            self.eplb_updator = EplbUpdator(ascend_config, self.eplb_loader,
                                            self.eplb_process, self.process)

        self.use_async_scheduling = self.scheduler_config.async_scheduling
        self.async_output_copy_stream = torch.npu.Stream() if \
            self.use_async_scheduling else None
        # Input Batch
        # NOTE(Chen): Ideally, we should initialize the input batch inside
        # `initialize_kv_cache` based on the kv cache config. However, as in
        # https://github.com/vllm-project/vllm/pull/18298, due to some unknown
        # reasons, we have to initialize the input batch before `load_model`,
        # quantization + weight offloading will fail otherwise. As a temporary
        # solution, we initialize the input batch here, and re-initialize it
        # in `initialize_kv_cache` if the block_sizes here is different from
        # the block_sizes in the kv cache config.
        self.input_batch = InputBatch(
            max_num_reqs=self.max_num_reqs,
            max_model_len=self.model_config.max_model_len,
            max_num_batched_tokens=self.max_num_tokens,
            device=self.device,
            pin_memory=self.pin_memory,
            vocab_size=self.model_config.get_vocab_size(),
            block_sizes=[self.block_size],
            is_spec_decode=bool(self.vllm_config.speculative_config),
            logitsprocs=build_logitsprocs(
                self.vllm_config, self.device, self.pin_memory,
                self.is_pooling_model,
                self.vllm_config.model_config.logits_processors),
            is_pooling_model=self.is_pooling_model,
            kernel_block_sizes=[[self.vllm_config.cache_config.block_size]],
            cp_kv_cache_interleave_size=self.parallel_config.
            cp_kv_cache_interleave_size
            if prefill_context_parallel_enable() else 1,
        )
        self.num_accepted_tokens = self._make_buffer(self.max_num_reqs,
                                                     dtype=torch.int64)
        self.num_draft_tokens = self._make_buffer(self.max_num_reqs,
                                                  dtype=torch.int32)
        # Only relevant for multimodal models
        self.mm_registry = MULTIMODAL_REGISTRY
        self.supports_mm_inputs = self.mm_registry.supports_multimodal_inputs(
            self.model_config)
        if self.supports_mm_inputs:
            self.is_mm_embed = self._make_buffer(self.max_num_tokens,
                                                 dtype=torch.bool)
        # TODO: EVS Support (Video tokens pruning) (see vllm#22980)
        self.is_multimodal_pruning_enabled = False

    def _may_pad_kv_consumer_num_seq(self):
        # For Full Graph + MTP in a PD (Prefill/Decode) disaggregation scenario,
        # we may want to pad self.max_num_seqs in kv_consumer nodes to avoid
        # exceeding a sequence length limit (16 tokens) in npu_fused_infer_attention_score operation
        pass

    def _init_mc2_tokens_capacity(self):
        # NOTE: To be clear, we need to make sure that during graph capture, the number of
        # tokens is less than or equal to mc2_tokens_capacity. According to _set_cudagraph_sizes,
        # the max number of tokens in graph is min(max_num_seqs * uniform_decode_query_len, 512).
        if self.compilation_config.cudagraph_capture_sizes:
            max_num_tokens = self.compilation_config.cudagraph_capture_sizes[0]
        else:
            # NOTE: To save memory, we cap the max number of tokens to 512.
            max_num_tokens = min(
                self.max_num_reqs * self.uniform_decode_query_len, 512)
        tp_size = self.parallel_config.tensor_parallel_size
        # Use integer arithmetic for ceiling division.
        num_tokens_per_tp_rank = (max_num_tokens + tp_size - 1) // tp_size
        self.mc2_tokens_capacity = num_tokens_per_tp_rank * tp_size

    def _make_buffer(self,
                     *size: Union[int, torch.SymInt],
                     dtype: torch.dtype,
                     numpy: bool = True) -> CpuGpuBuffer:
        # Bfloat16 torch tensors cannot be directly cast to a numpy array, so
        # if a bfloat16 buffer is needed without a corresponding numpy array,
        # don't bother instantiating the numpy array.
        return CpuGpuBuffer(*size,
                            dtype=dtype,
                            device=self.device,
                            pin_memory=self.pin_memory,
                            with_numpy=numpy)

    def _update_states_after_model_execute(
            self, output_token_ids: torch.Tensor) -> None:
        """Update the cached states after model execution.

        This is used for MTP/EAGLE for hybrid models, as in linear attention,
        only the last token's state is kept. In MTP/EAGLE, for draft tokens
        the state are kept util we decide how many tokens are accepted for
        each sequence, and a shifting is done during the next iteration
        based on the number of accepted tokens.
        """
        if not self.model_config.is_hybrid or not self.speculative_config:
            return

        # Find the number of accepted tokens for each sequence.
        num_accepted_tokens = (torch.cat(
            [
                output_token_ids,
                torch.full((output_token_ids.size(0), 1),
                           -1,
                           device=output_token_ids.device),
            ],
            dim=1) == -1).int().argmax(-1).cpu().numpy()
        for i, num_tokens in enumerate(num_accepted_tokens):
            self.input_batch.num_accepted_tokens_cpu[i] = num_tokens

    def _use_aclgraph(self) -> bool:
        if vllm_version_is("0.11.0"):
            return self.compilation_config.cudagraph_mode != CUDAGraphMode.NONE and self.compilation_config.level == CompilationLevel.PIECEWISE and not self.model_config.enforce_eager
        else:
            return self.compilation_config.cudagraph_mode != CUDAGraphMode.NONE and self.compilation_config.mode == CompilationMode.VLLM_COMPILE and not self.model_config.enforce_eager

    def _update_states(self, scheduler_output: "SchedulerOutput") -> None:
        # Remove finished requests from the cached states.
        for req_id in scheduler_output.finished_req_ids:
            self.requests.pop(req_id, None)

        # Remove the finished requests from the persistent batch.
        # NOTE(woosuk): There could be an edge case where finished_req_ids and
        # scheduled_req_ids overlap. This happens when a request is aborted and
        # then resubmitted with the same ID. In this case, we treat them as two
        # distinct requests - clearing the cached states for the first request
        # and handling the second as a new request.
        for req_id in scheduler_output.finished_req_ids:
            self.input_batch.remove_request(req_id)
        for mm_hash in scheduler_output.free_encoder_mm_hashes:
            self.encoder_cache.pop(mm_hash, None)
        # Remove the unscheduled requests from the persistent batch.
        # NOTE(woosuk): The unscheduled requests are either preempted requests
        # or running requests that are not scheduled in this step. We remove
        # them from the persistent batch but keep their cached states since
        # they will be scheduled again sometime in the future.
        scheduled_req_ids = scheduler_output.num_scheduled_tokens.keys()
        cached_req_ids = self.input_batch.req_id_to_index.keys()
        unscheduled_req_ids = cached_req_ids - scheduled_req_ids
        # NOTE(woosuk): The persistent batch optimization assumes that
        # consecutive batches contain mostly the same requests. If batches
        # have low request overlap (e.g., alternating between two distinct
        # sets of requests), this optimization becomes very inefficient.
        for req_id in unscheduled_req_ids:
            self.input_batch.remove_request(req_id)

        req_ids_to_add: list[str] = []
        # Add new requests to the cached states.
        for new_req_data in scheduler_output.scheduled_new_reqs:
            req_id = new_req_data.req_id
            sampling_params = new_req_data.sampling_params
            pooling_params = new_req_data.pooling_params

            if sampling_params and \
                sampling_params.sampling_type == SamplingType.RANDOM_SEED:
                generator = torch.Generator(device=self.device)
                generator.manual_seed(sampling_params.seed)
            else:
                generator = None

            if pooling_params:
                assert (task := pooling_params.task) is not None, (
                    "You did not set `task` in the API")
                model = cast(VllmModelForPooling, self.get_model())
                to_update = model.pooler.get_pooling_updates(task)
                to_update.apply(pooling_params)

            backward_kwargs = {}
            backward_kwargs["mm_features"] = new_req_data.mm_features

            self.requests[req_id] = CachedRequestState(
                req_id=req_id,
                prompt_token_ids=new_req_data.prompt_token_ids,
                sampling_params=sampling_params,
                pooling_params=pooling_params,
                generator=generator,
                block_ids=new_req_data.block_ids,
                num_computed_tokens=new_req_data.num_computed_tokens,
                output_token_ids=[],
                lora_request=new_req_data.lora_request,
                **backward_kwargs,
            )

            # Only relevant for models using M-RoPE (e.g, Qwen2-VL)
            if self.uses_mrope:
                self._init_mrope_positions(self.requests[req_id])

            req_ids_to_add.append(req_id)

        # Update the states of the running/resumed requests.
        is_last_rank = get_pp_group().is_last_rank
        req_data = scheduler_output.scheduled_cached_reqs
        for i, req_id in enumerate(req_data.req_ids):
            req_state = self.requests[req_id]
            num_computed_tokens = req_data.num_computed_tokens[i]
            new_block_ids = req_data.new_block_ids[i]
            resumed_from_preemption = req_data.resumed_from_preemption[i]

            # Update the cached states.
            req_state.num_computed_tokens = num_computed_tokens

            if not is_last_rank:
                # When using PP, the scheduler sends the sampled tokens back,
                # because there's no direct communication between the first-
                # stage worker and the last-stage worker.
                new_token_ids = req_data.new_token_ids[i]
                # Add the sampled token(s) from the previous step (if any).
                # This doesn't include "unverified" tokens like spec tokens.
                num_new_tokens = (num_computed_tokens + len(new_token_ids) -
                                  req_state.num_tokens)
                if num_new_tokens == 1:
                    # Avoid slicing list in most common case.
                    req_state.output_token_ids.append(new_token_ids[-1])
                elif num_new_tokens > 0:
                    req_state.output_token_ids.extend(
                        new_token_ids[-num_new_tokens:])

            # Update the block IDs.
            if not resumed_from_preemption:
                if new_block_ids is not None:
                    # Append the new blocks to the existing block IDs.
                    for block_ids, new_ids in zip(req_state.block_ids,
                                                  new_block_ids):
                        block_ids.extend(new_ids)
            else:
                assert new_block_ids is not None
                # The request is resumed from preemption.
                # Replace the existing block IDs with the new ones.
                req_state.block_ids = new_block_ids

            req_index = self.input_batch.req_id_to_index.get(req_id)
            if req_index is None:
                # The request is not in the persistent batch.
                # The request was either preempted and resumed later, or was not
                # scheduled in the previous step and needs to be added again.
                req_ids_to_add.append(req_id)
                continue

            # Update the persistent batch.
            self.input_batch.num_computed_tokens_cpu[req_index] = (
                num_computed_tokens)
            if new_block_ids is not None:
                self.input_batch.block_table.append_row(
                    new_block_ids, req_index)

            # For the last rank, we don't need to update the token_ids_cpu
            # because the sampled tokens are already cached.
            if not is_last_rank:
                # Add new_token_ids to token_ids_cpu.
                start_token_index = num_computed_tokens
                end_token_index = num_computed_tokens + len(new_token_ids)
                self.input_batch.token_ids_cpu[
                    req_index,
                    start_token_index:end_token_index] = new_token_ids
                self.input_batch.num_tokens_no_spec[
                    req_index] = end_token_index
                self.input_batch.num_tokens[req_index] = end_token_index

            # Add spec_token_ids to token_ids_cpu.
            spec_token_ids = (
                scheduler_output.scheduled_spec_decode_tokens.get(req_id, ()))
            if spec_token_ids:
                num_spec_tokens = len(spec_token_ids)
                start_index = self.input_batch.num_tokens_no_spec[req_index]
                end_token_index = start_index + num_spec_tokens
                self.input_batch.token_ids_cpu[
                    req_index, start_index:end_token_index] = spec_token_ids
                # NOTE(woosuk): `num_tokens` here may include spec tokens.
                self.input_batch.num_tokens[req_index] += num_spec_tokens

        # Add the new or resumed requests to the persistent batch.
        # The smaller empty indices are filled first.
        for req_id in req_ids_to_add:
            req_state = self.requests[req_id]
            self.input_batch.add_request(req_state)

        # Condense the batched states if there are gaps left by removed requests
        self.input_batch.condense()
        # Allow attention backend to reorder the batch, potentially
        self._may_reorder_batch(scheduler_output)
        # Refresh batch metadata with any pending updates.
        self.input_batch.refresh_metadata()

    def _init_mrope_positions(self, req_state: CachedRequestState):
        image_grid_thw = []
        video_grid_thw = []
        second_per_grid_ts = []
        audio_feature_lengths = []
        use_audio_in_video = False
        assert req_state.mm_features is not None
        for mm_feature in req_state.mm_features:
            mm_item = mm_feature.data
            if mm_item is None:
                continue
            mm_input = mm_item.get_data()
            if (t := mm_input.get("image_grid_thw")) is not None:
                image_grid_thw.append(t.tolist())
            if (t := mm_input.get("video_grid_thw")) is not None:
                video_grid_thw.append(t.tolist())
            if (t := mm_input.get("second_per_grid_ts")) is not None:
                second_per_grid_ts.append(t)
            if (t := mm_input.get("audio_feature_lengths")) is not None:
                audio_feature_lengths.append(t)
            if mm_input.get("use_audio_in_video") is True:
                use_audio_in_video = True

        if vllm_version_is("0.11.0"):
            req_state.mrope_positions, req_state.mrope_position_delta = \
                MRotaryEmbedding.get_input_positions_tensor(
                    req_state.prompt_token_ids,
                    hf_config=self.model_config.hf_config,
                    image_grid_thw=image_grid_thw,
                    video_grid_thw=video_grid_thw,
                    second_per_grid_ts=second_per_grid_ts,
                    audio_feature_lengths=audio_feature_lengths,
                    use_audio_in_video=use_audio_in_video,
                )
        else:
            if supports_mrope(self.model):
                req_state.mrope_positions, req_state.mrope_position_delta = \
                    self.model.get_mrope_input_positions(
                        req_state.prompt_token_ids,
                        hf_config=self.model_config.hf_config,
                        image_grid_thw=image_grid_thw,
                        video_grid_thw=video_grid_thw,
                        second_per_grid_ts=second_per_grid_ts,
                        audio_feature_lengths=audio_feature_lengths,
                        use_audio_in_video=use_audio_in_video,
                    )

    def _sync_metadata_across_dp(
            self, num_tokens: int,
            with_prefill: bool) -> tuple[int, Optional[torch.Tensor], bool]:
        # TODO: In vLLM, the only thing that needs to be synced is num_tokens, but in
        # our case, we still need to sync the other two flags as well. So we need to
        # include them in the all_reduce operation, and more over, we CANNOT skip it
        # even if we are running in eager mode, which harms performance.
        # FIXME: Restore the `or self.vllm_config.model_config.enforce_eager` here
        # immediately once the other two flags are no longer needed.
        if self.dp_size == 1:
            return num_tokens, None, with_prefill

        # Sync num_tokens, with_prefill across dp ranks
        num_tokens_tensor = torch.tensor([
            num_tokens if i == self.dp_rank else 0 for i in range(self.dp_size)
        ],
                                         dtype=torch.int32,
                                         device="npu")

        flags_tensor = torch.tensor([int(with_prefill)],
                                    dtype=torch.int32,
                                    device="npu")

        packed_tensor = torch.cat([num_tokens_tensor, flags_tensor])

        dist.all_reduce(packed_tensor, group=get_dp_group().device_group)

        # Unpack the results
        num_tokens_across_dp = packed_tensor[:-1]
        synced_flags = packed_tensor[-1:]

        max_tokens_across_dp = torch.max(num_tokens_across_dp).item()
        global_with_prefill = bool(synced_flags[0])

        # Create a tensor for num_tokens_after_padding
        num_tokens_after_padding = torch.tensor([max_tokens_across_dp] *
                                                self.dp_size,
                                                device="cpu",
                                                dtype=torch.int32)

        return max_tokens_across_dp, num_tokens_after_padding, global_with_prefill

    def get_model(self) -> nn.Module:
        # get raw model out of the aclgraph wrapper.
        if isinstance(self.model, ACLGraphWrapper):
            return self.model.unwrap()
        return self.model

    def get_supported_generation_tasks(self) -> "list[GenerationTask]":
        model = self.get_model()
        supported_tasks = list[GenerationTask]()

        if is_text_generation_model(model):
            supported_tasks.append("generate")

        if supports_transcription(model):
            if model.supports_transcription_only:
                return ["transcription"]

            supported_tasks.append("transcription")

        return supported_tasks

    def get_supported_tasks(self) -> "tuple[SupportedTask, ...]":
        tasks = list[SupportedTask]()

        if self.model_config.runner_type == "generate":
            tasks.extend(self.get_supported_generation_tasks())
        if self.model_config.runner_type == "pooling":
            tasks.extend(self.get_supported_pooling_tasks())

        return tuple(tasks)

    def _make_attention_mask(self, seq_lens, position,
                             attn_state) -> torch.Tensor:
        if self.pcp_size > 1:
            return None
        if self.attn_mask_builder is None:
            raise ValueError("Attn mask builder is None")
        # Pooling situation.
        if self.model_config.runner_type == "pooling" and self.model_config.pooler_config.pooling_type == "CLS":
            return self.attn_mask_builder.get_pooling_mask(self.device)
        # Chunk Prefill situation.
        elif attn_state == AscendAttentionState.ChunkedPrefill and not self.vllm_config.model_config.use_mla and not self.use_sparse:
            if self.dcp_size > 1:
                max_seq_len = max(seq_lens.max().item(), 0)
                return self.attn_mask_builder.get_attn_mask(
                    max_seq_len, self.dtype, self.device)
            elif torch.version.cann.startswith("8.3"):
                return self.attn_mask_builder.get_splitfuse_attn_mask()
            else:
                return self.attn_mask_builder.get_splitfuse_attn_mask(
                    seq_lens, position, self.dtype, self.device)

        # Prefill without cache situation.
        elif attn_state == AscendAttentionState.PrefillNoCache:
            max_seq_len = max(seq_lens.max().item(), 0)
            return self.attn_mask_builder.get_attn_mask(
                max_seq_len, self.dtype, self.device)
        # Prefill with cache hit.
        elif attn_state == AscendAttentionState.PrefillCacheHit:
            return self.attn_mask_builder.get_attn_mask(
                128, self.dtype, self.device)
        # Decode-only situation.
        else:
            return None

    def _calc_mrope_positions(self, scheduler_output: "SchedulerOutput"):
        mrope_pos_ptr = 0
        for index, req_id in enumerate(self.input_batch.req_ids):
            req = self.requests[req_id]
            assert req.mrope_positions is not None

            num_computed_tokens = \
                self.input_batch.num_computed_tokens_cpu[index]
            num_scheduled_tokens = \
                scheduler_output.num_scheduled_tokens[req_id]
            num_prompt_tokens = len(req.prompt_token_ids)

            if num_computed_tokens + num_scheduled_tokens > num_prompt_tokens:
                prompt_part_len = max(0,
                                      num_prompt_tokens - num_computed_tokens)
                completion_part_len = max(
                    0, num_scheduled_tokens - prompt_part_len)
            else:
                prompt_part_len = num_scheduled_tokens
                completion_part_len = 0

            assert num_scheduled_tokens == prompt_part_len + completion_part_len

            if prompt_part_len > 0:
                # prompt's mrope_positions are pre-computed
                dst_start = mrope_pos_ptr
                dst_end = mrope_pos_ptr + prompt_part_len
                src_start = num_computed_tokens
                src_end = num_computed_tokens + prompt_part_len

                self.mrope_positions_cpu[:, dst_start:dst_end] = \
                    req.mrope_positions[:, src_start:src_end]

                mrope_pos_ptr += prompt_part_len

            if completion_part_len > 0:
                # compute completion's mrope_positions on-the-fly
                dst_start = mrope_pos_ptr
                dst_end = mrope_pos_ptr + completion_part_len
                MRotaryEmbedding.get_next_input_positions_tensor(
                    out=self.mrope_positions_np,
                    out_offset=dst_start,
                    mrope_position_delta=req.mrope_position_delta,
                    context_len=num_computed_tokens + prompt_part_len,
                    num_new_tokens=completion_part_len,
                )

                mrope_pos_ptr += completion_part_len

    def _execute_mm_encoder(self, scheduler_output: "SchedulerOutput"):
        scheduled_encoder_inputs = scheduler_output.scheduled_encoder_inputs
        if not scheduled_encoder_inputs:
            return

        # Batch the multi-modal inputs.
        mm_kwargs, mm_hashes_pos = self._batch_mm_kwargs_from_scheduler(
            scheduler_output)
        encoder_outputs = []

        if vllm_version_is("0.11.0"):
            mm_inputs = group_mm_kwargs_by_modality(
                mm_kwargs,
                device=self.device,
                pin_memory=self.pin_memory,
            )
        else:
            model = cast(SupportsMultiModal, self.model)
            mm_inputs = group_mm_kwargs_by_modality(
                mm_kwargs,
                device=self.device,
                pin_memory=self.pin_memory,
                merge_by_field_config=model.merge_by_field_config,
            )
        for modality, num_items, mm_kwargs_group in mm_inputs:
            # Run the encoder.
            # `curr_group_outputs` is either of the following:
            # 1. A tensor of shape (num_items, feature_size, hidden_size)
            # in case feature_size is fixed across all multimodal items.
            # 2. A list or tuple (length: num_items) of tensors, each of shape
            # (feature_size, hidden_size) in case the feature size is dynamic
            # depending on the input multimodal items.
            curr_group_outputs = self.model.get_multimodal_embeddings(
                **mm_kwargs_group)

            sanity_check_mm_encoder_outputs(
                curr_group_outputs,
                expected_num_items=num_items,
            )

            for output in curr_group_outputs:
                encoder_outputs.append(output)

        for (mm_hash, pos_info), output in zip(mm_hashes_pos, encoder_outputs):
            self.encoder_cache[mm_hash] = scatter_mm_placeholders(
                output,
                is_embed=pos_info.is_embed,
            )

    def _batch_mm_kwargs_from_scheduler(
        self,
        scheduler_output: "SchedulerOutput",
    ) -> tuple[list[MultiModalKwargsItem], list[tuple[str, PlaceholderRange]]]:
        """Batch multimodal kwargs from scheduled encoder inputs.

        Args:
            scheduler_output: The scheduler output containing scheduled encoder
              inputs.

        Returns:
            A tuple of (mm_kwargs, req_ids_pos) where:
            - mm_kwargs: List of multimodal kwargs items to be batched
            - mm_hashes_pos: List of (mm_hash, position_info) tuples
        """
        scheduled_encoder_inputs = scheduler_output.scheduled_encoder_inputs
        if not scheduled_encoder_inputs:
            return [], []
        # Batch the multi-modal inputs.
        mm_kwargs = list[MultiModalKwargsItem]()
        # list of tuple (mm_hash, position_info)
        mm_hashes_pos = list[tuple[str, PlaceholderRange]]()
        for req_id, encoder_input_ids in scheduled_encoder_inputs.items():
            req_state = self.requests[req_id]
            assert req_state.mm_features is not None
            for mm_input_id in encoder_input_ids:
                mm_feature = req_state.mm_features[mm_input_id]
                mm_hash = mm_feature.identifier
                mm_kwargs.append(mm_feature.data)
                mm_hashes_pos.append((mm_hash, mm_feature.mm_position))

        return mm_kwargs, mm_hashes_pos

    def _gather_mm_embeddings_0110(
        self,
        scheduler_output: "SchedulerOutput",
    ) -> list[torch.Tensor]:

        def _iter_mm_features(req_state: CachedRequestState):
            assert req_state.mm_features is not None
            for mm_feature in req_state.mm_features:
                pos_info = mm_feature.mm_position
                yield mm_feature.identifier, pos_info, getattr(
                    pos_info, "is_embed", None)

        mm_embeds: list[torch.Tensor] = []

        for req_id in self.input_batch.req_ids:
            num_scheduled_tokens = scheduler_output.num_scheduled_tokens[
                req_id]
            req_state = self.requests[req_id]
            num_computed_tokens = req_state.num_computed_tokens

            for mm_hash, pos_info, is_embed in _iter_mm_features(req_state):
                start_pos = pos_info.offset
                num_encoder_tokens = pos_info.length

                if start_pos >= num_computed_tokens + num_scheduled_tokens:
                    break
                if start_pos + num_encoder_tokens <= num_computed_tokens:
                    continue

                start_idx = max(num_computed_tokens - start_pos, 0)
                end_idx = min(
                    num_computed_tokens - start_pos + num_scheduled_tokens,
                    num_encoder_tokens,
                )
                assert start_idx < end_idx

                encoder_output = self.encoder_cache.get(mm_hash, None)
                assert encoder_output is not None, \
                    f"Encoder cache miss for {mm_hash}."

                if is_embed is not None:
                    is_embed = is_embed[start_idx:end_idx]

                mm_embeds_item = gather_mm_placeholders(
                    encoder_output[start_idx:end_idx],
                    is_embed=is_embed,
                )
                mm_embeds.append(mm_embeds_item)
        return mm_embeds

    def _gather_mm_embeddings(
        self,
        scheduler_output: "SchedulerOutput",
        shift_computed_tokens: int = 0,
    ) -> tuple[list[torch.Tensor], torch.Tensor]:
        total_num_scheduled_tokens = scheduler_output.total_num_scheduled_tokens

        mm_embeds = list[torch.Tensor]()
        is_mm_embed = self.is_mm_embed.cpu
        is_mm_embed[:total_num_scheduled_tokens] = False

        req_start_idx = 0

        for req_id in self.input_batch.req_ids:
            mm_embeds_req: list[torch.Tensor] = []

            num_scheduled_tokens = scheduler_output.num_scheduled_tokens[
                req_id]
            req_state = self.requests[req_id]
            num_computed_tokens = \
                req_state.num_computed_tokens + shift_computed_tokens

            for mm_feature in req_state.mm_features:  # type: ignore
                pos_info = mm_feature.mm_position
                start_pos = pos_info.offset
                num_encoder_tokens = pos_info.length

                # The encoder output is needed if the two ranges overlap:
                # [num_computed_tokens,
                #  num_computed_tokens + num_scheduled_tokens) and
                # [start_pos, start_pos + num_encoder_tokens)
                if start_pos >= num_computed_tokens + num_scheduled_tokens:
                    # The encoder output is not needed in this step.
                    break
                if start_pos + num_encoder_tokens <= num_computed_tokens:
                    # The encoder output is already processed and stored
                    # in the decoder's KV cache.
                    continue

                start_idx = max(num_computed_tokens - start_pos, 0)
                end_idx = min(
                    num_computed_tokens - start_pos + num_scheduled_tokens,
                    num_encoder_tokens,
                )
                assert start_idx < end_idx

                mm_hash = mm_feature.identifier
                encoder_output = self.encoder_cache.get(mm_hash, None)
                assert encoder_output is not None,\
                    f"Encoder cache miss for {mm_hash}."

                if (is_embed := pos_info.is_embed) is not None:
                    is_embed = is_embed[start_idx:end_idx]

                req_start_pos = req_start_idx + start_pos - num_computed_tokens
                is_mm_embed[req_start_pos+start_idx:req_start_pos + end_idx] \
                    = True if is_embed is None else is_embed

                mm_embeds_item = gather_mm_placeholders(
                    encoder_output[start_idx:end_idx],
                    is_embed=is_embed,
                )
                mm_embeds_req.append(mm_embeds_item)

            mm_embeds.extend(mm_embeds_req)
            req_start_idx += num_scheduled_tokens

        is_mm_embed = self.is_mm_embed.copy_to_gpu(total_num_scheduled_tokens)

        return mm_embeds, is_mm_embed

    def _get_cumsum_and_arange(
        self,
        num_tokens: np.ndarray,
        cumsum_dtype: Optional[np.dtype] = None,
    ) -> tuple[np.ndarray, np.ndarray]:
        """Get the cumulative sum and batched arange of the given array.
        # E.g., [2, 5, 3] -> ([2, 7, 10], [0, 1, 0, 1, 2, 3, 4, 0, 1, 2])
        # Equivalent to but faster than:
        # np.concatenate([np.arange(n) for n in num_tokens])
        """
        # Step 1. [2, 5, 3] -> [2, 7, 10]
        cu_num_tokens = np.cumsum(num_tokens, dtype=cumsum_dtype)
        total_num_tokens = cu_num_tokens[-1]
        # Step 2. [2, 7, 10] -> [0, 0, 2, 2, 2, 2, 2, 7, 7, 7]
        cumsums_offsets = np.repeat(cu_num_tokens - num_tokens, num_tokens)
        # Step 3. [0, 1, 0, 1, 2, 3, 4, 0, 1, 2]
        arange = self.arange_np[:total_num_tokens] - cumsums_offsets

        return cu_num_tokens, arange

    def _prepare_input_ids(self, total_num_scheduled_tokens: int,
                           cu_num_tokens: np.ndarray) -> None:
        """Prepare the input IDs for the current batch.

        Carefully handles the `prev_sampled_token_ids` which can be cached
        from the previous engine iteration, in which case those tokens on the
        NPU need to be copied into the corresponding slots into input_ids."""

        if self.input_batch.prev_sampled_token_ids is None:
            # Normal scheduling case
            self.input_ids[:total_num_scheduled_tokens].copy_(
                self.input_ids_cpu[:total_num_scheduled_tokens],
                non_blocking=True)
            return

        # Async scheduling case, where some decode requests from the previous
        # iteration won't have entries in input_ids_cpu and need to be copied
        # on the NPU from prev_sampled_token_ids.
        prev_req_id_to_index = self.input_batch.prev_req_id_to_index
        assert prev_req_id_to_index is not None
        flattened_indices = []
        prev_common_req_indices = []
        indices_match = True
        max_flattened_index = -1
        for req_id, cur_index in self.input_batch.req_id_to_index.items():
            if (prev_index := prev_req_id_to_index.get(req_id)) is not None:
                prev_common_req_indices.append(prev_index)
                # We need to compute the flattened input_ids index of the
                # last token in each common request.
                flattened_index = cu_num_tokens[cur_index].item() - 1
                flattened_indices.append(flattened_index)
                indices_match &= (prev_index == flattened_index)
                max_flattened_index = max(max_flattened_index, flattened_index)
        num_commmon_tokens = len(flattened_indices)
        if num_commmon_tokens < total_num_scheduled_tokens:
            # If not all requests are decodes from the last iteration,
            # We need to copy the input_ids_cpu to the NPU first.
            self.input_ids[:total_num_scheduled_tokens].copy_(
                self.input_ids_cpu[:total_num_scheduled_tokens],
                non_blocking=True)
        if num_commmon_tokens == 0:
            # No requests in common with the previous iteration
            # So input_ids_cpu will have all the input ids.
            return
        if indices_match and max_flattened_index == (num_commmon_tokens - 1):
            # Common-case optimization: the batch is unchanged
            # and no reordering happened.
            # The indices are both the same permutation of 0..N-1 so
            # we can copy directly using a single slice.
            self.input_ids[:num_commmon_tokens].copy_(
                self.input_batch.prev_sampled_token_ids[:num_commmon_tokens,
                                                        0],
                non_blocking=True)
            return
        # Upload the index tensors asynchronously
        # so the scatter can be non-blocking.
        input_ids_index_tensor = torch.tensor(flattened_indices,
                                              dtype=torch.int64,
                                              pin_memory=self.pin_memory).to(
                                                  self.device,
                                                  non_blocking=True)
        prev_common_req_indices_tensor = torch.tensor(
            prev_common_req_indices,
            dtype=torch.int64,
            pin_memory=self.pin_memory).to(self.device, non_blocking=True)
        self.input_ids.scatter_(dim=0,
                                index=input_ids_index_tensor,
                                src=self.input_batch.prev_sampled_token_ids[
                                    prev_common_req_indices_tensor, 0])

    def _may_reorder_batch(self, scheduler_output: "SchedulerOutput") -> None:
        """
        Update the order of requests in the batch based on the attention
        backend's needs. For example, some attention backends (namely MLA) may
        want to separate requests based on if the attention computation will be
        compute-bound or memory-bound.

        Args:
            scheduler_output: The scheduler output.
        """
        # Attention free models have zero kv_cache_goups, however models
        # like Mamba are also attention free but use the kv_cache for
        # keeping its internal state. This is why we check the number
        # of kv_cache groups instead of solely checking
        # for self.model_config.is_attention_free.
        if len(self.kv_cache_config.kv_cache_groups) == 0:
            return

        if self.reorder_batch_threshold is not None:
            reorder_batch_to_split_decodes_and_prefills(
                self.input_batch,
                scheduler_output,
                decode_threshold=self.reorder_batch_threshold)

    def _prepare_inputs(
        self,
        scheduler_output: "SchedulerOutput",
        intermediate_tensors: Optional[IntermediateTensors] = None,
    ) -> tuple[dict[str, Any], torch.Tensor, np.ndarray, int, torch.Tensor,
               int, torch.Tensor, SpecDecodeMetadata, Optional[torch.Tensor],
               Optional[torch.Tensor], Optional[torch.Tensor], int]:
        total_num_scheduled_tokens = scheduler_output.total_num_scheduled_tokens
        assert total_num_scheduled_tokens > 0
        num_reqs = self.input_batch.num_reqs
        assert num_reqs > 0

        # OPTIMIZATION: Start copying the block table first.
        # This way, we can overlap the copy with the following CPU operations.
        self.input_batch.block_table.commit_block_table(num_reqs)

        # Get the number of scheduled tokens for each request.
        req_ids = self.input_batch.req_ids
        tokens = [scheduler_output.num_scheduled_tokens[i] for i in req_ids]
        num_scheduled_tokens = np.array(tokens, dtype=np.int32)

        req_indices = np.repeat(self.arange_np[:num_reqs],
                                num_scheduled_tokens)
        _, arange = self._get_cumsum_and_arange(num_scheduled_tokens)
        positions_np = np.add(
            self.input_batch.num_computed_tokens_cpu[req_indices],
            arange,
        )

        self.input_batch.block_table.compute_slot_mapping(
            req_indices, positions_np)
        tokens, position_pcp, pcp_unpad_mask = self._update_tokens_for_pcp(
            tokens)
        num_scheduled_tokens = np.array(tokens, dtype=np.int32)
        # update total_num_scheduled_tokens
        total_num_scheduled_tokens = sum(num_scheduled_tokens[:num_reqs])
        self.input_batch.block_table.commit_slot_mapping(
            total_num_scheduled_tokens)

        total_num_pcp_pads = sum(self.num_pcp_pads)
        max_num_scheduled_tokens = max(tokens)
        num_valid_tokens = np.array([
            num_tokens -
            len(scheduler_output.scheduled_spec_decode_tokens.get(i, []))
            for num_tokens, i in zip(tokens, req_ids)
        ],
                                    dtype=np.int32)

        if (self.use_aclgraph and total_num_scheduled_tokens
                <= self.aclgraph_batch_sizes[-1]):
            # Add padding to the batch size.
            num_input_tokens = self.vllm_config.pad_for_cudagraph(
                total_num_scheduled_tokens)
        elif self.use_aclgraph and enable_sp(self.vllm_config):
            # When using aclgraph, if total_num_scheduled_tokens exceeds the maximum graph size,
            # the model will fall back to running its FX graph in eager mode.
            # In this case, when sequence parallelism is enabled, we need to pad tokens to align
            # with tp_size because pad_size cannot be captured by the FX graph
            tp_size = self.vllm_config.parallel_config.tensor_parallel_size
            num_input_tokens = math.ceil(
                total_num_scheduled_tokens / tp_size) * tp_size
        else:
            # Eager mode.
            num_input_tokens = total_num_scheduled_tokens

        # Get the attention state.
        attn_state = self._build_attn_state(num_reqs, num_scheduled_tokens,
                                            num_valid_tokens)
        self.attn_state = attn_state  # type: ignore

        # Determine if it's a splitfuse batch
        with_prefill = attn_state not in [
            AscendAttentionState.DecodeOnly, AscendAttentionState.SpecDecoding
        ]

        self.query_lens = torch.from_numpy(num_scheduled_tokens)

        # Get info across DP ranks.
        # NOTE: maybe_padded_num_tokens is only used when using TorchAir with DP,
        # Otherwise, it's just max_tokens_across_dp_cpu
        (maybe_padded_num_tokens, num_tokens_across_dp,
         with_prefill) = self._sync_metadata_across_dp(num_input_tokens,
                                                       with_prefill)

        # TODO: Now that num_input_tokens is basically identical with maybe_padded_num_tokens
        # We should consider removing maybe_padded_num_tokens later
        num_input_tokens = maybe_padded_num_tokens

        # Hot-Swap lora model
        if self.lora_config:
            self.set_active_loras(self.input_batch, num_scheduled_tokens)

        # Get request indices.
        # E.g., [2, 5, 3] -> [0, 0, 1, 1, 1, 1, 1, 2, 2, 2]
        req_indices = np.repeat(self.arange_np[:num_reqs],
                                num_scheduled_tokens)

        # cu_num_tokens: [2, 5, 3] -> [2, 7, 10]
        # arange: [0, 1, 0, 1, 2, 3, 4, 0, 1, 2]
        cu_num_tokens, arange = self._get_cumsum_and_arange(
            num_scheduled_tokens)

        if self.pcp_size > 1:
            positions_np = self.positions_np[:total_num_scheduled_tokens]
            np.add(self.input_batch.num_computed_tokens_cpu[req_indices],
                   position_pcp[:total_num_scheduled_tokens],
                   out=positions_np)
        else:
            self.positions_np[:total_num_scheduled_tokens] = positions_np

        # Calculate M-RoPE positions.
        # Only relevant for models using M-RoPE (e.g, Qwen2-VL)
        if self.uses_mrope:
            self._calc_mrope_positions(scheduler_output)

            # Only relevant for models using M-RoPE (e.g, Qwen2-VL)
            self.mrope_positions[:, :total_num_scheduled_tokens].copy_(
                self.mrope_positions_cpu[:, :total_num_scheduled_tokens],
                non_blocking=True)

        # Get token indices.
        # E.g., [0, 1, 0, 1, 2, 3, 4, 0, 1, 2]
        # -> [0, 1, M, M + 1, M + 2, M + 3, M + 4, 2 * M, 2 * M + 1, 2 * M + 2]
        # where M is the max_model_len.
        token_indices = (positions_np +
                         req_indices * self.input_batch.token_ids_cpu.shape[1])

        # Prepare input_ids.
        # NOTE(woosuk): We use torch.index_select instead of np.take here
        # because torch.index_select is much faster than np.take for large
        # tensors.
        torch.index_select(self.input_batch.token_ids_cpu_tensor.flatten(),
                           0,
                           torch.from_numpy(token_indices),
                           out=self.input_ids_cpu[:total_num_scheduled_tokens])

        self.query_start_loc_np[0] = 0
        self.query_start_loc_np[1:num_reqs + 1] = cu_num_tokens
        self.query_start_loc[:num_reqs + 1].copy_(
            self.query_start_loc_cpu[:num_reqs + 1], non_blocking=True)

        self.seq_lens_np[:num_reqs] = (
            self.input_batch.num_computed_tokens_cpu[:num_reqs] +
            num_scheduled_tokens)
        self.seq_lens[:num_reqs].copy_(self.seq_lens_cpu[:num_reqs],
                                       non_blocking=True)

        # Fill unused with -1. Needed for reshape_and_cache
        self.query_start_loc[num_reqs + 1:].fill_(-1)
        self.seq_lens[num_reqs:].fill_(0)

        self.query_lens = torch.from_numpy(num_scheduled_tokens)

        # Copy the tensors to the NPU.
        self.input_ids[:total_num_scheduled_tokens].copy_(
            self.input_ids_cpu[:total_num_scheduled_tokens], non_blocking=True)

        self.positions_cpu[total_num_scheduled_tokens:num_input_tokens].zero_()
        self.positions[:num_input_tokens].copy_(
            self.positions_cpu[:num_input_tokens], non_blocking=True)

        # Make Attention metadata
        positions_cpu = self.positions_cpu[:num_input_tokens]
        positions = self.positions[:num_input_tokens]
        seq_lens_cpu = self.seq_lens_cpu[:num_reqs]

        attn_state = self._build_attn_state(num_reqs, num_scheduled_tokens,
                                            num_valid_tokens)
        self.attn_mask = self._make_attention_mask(seq_lens=seq_lens_cpu,
                                                   position=positions_cpu,
                                                   attn_state=attn_state)
        self.attn_state = attn_state  # type: ignore

        self.with_prefill = with_prefill
        self.num_tokens_across_dp = num_tokens_across_dp
        self._update_graph_pad_size(with_prefill, maybe_padded_num_tokens)
        attn_metadata: dict[str, Any] = {}

        # Prepare input_ids
        token_indices = (positions_np +
                         req_indices * self.input_batch.token_ids_cpu.shape[1])
        torch.index_select(self.input_batch.token_ids_cpu_tensor.flatten(),
                           0,
                           torch.from_numpy(token_indices),
                           out=self.input_ids_cpu[:total_num_scheduled_tokens])
        # Copy the tensors to the NPU.
        self._prepare_input_ids(total_num_scheduled_tokens, cu_num_tokens)

        # _prepare_inputs may reorder the batch, so we must gather
        # multi-modal outputs after that to ensure the correct order
        if self.is_multimodal_model:
            # Run the multimodal encoder if any.
            self._execute_mm_encoder(scheduler_output)

            # NOTE(woosuk): To unify token ids and soft tokens (vision
            # embeddings), we always use embeddings (rather than token ids)
            # as input to the multimodal model, even when the input is text.
            input_ids = self.input_ids[:total_num_scheduled_tokens]
            if vllm_version_is("0.11.0"):
                mm_embeds = self._gather_mm_embeddings_0110(scheduler_output)
                if mm_embeds:
                    inputs_embeds = self.model.get_input_embeddings(
                        input_ids, mm_embeds)
                else:
                    inputs_embeds = self.model.get_input_embeddings(input_ids)
            else:
                mm_embeds, is_mm_embed = self._gather_mm_embeddings(
                    scheduler_output)

                inputs_embeds = self.model.get_input_embeddings(
                    input_ids,
                    multimodal_embeddings=mm_embeds,
                    is_multimodal=is_mm_embed,
                )

            # TODO(woosuk): Avoid the copy. Optimize.
            self.inputs_embeds[:total_num_scheduled_tokens].copy_(
                inputs_embeds)
            inputs_embeds = self.inputs_embeds[:num_input_tokens]
            input_ids = None
        else:
            # For text-only models, we use token ids as input.
            # While it is possible to use embeddings as input just like the
            # multimodal models, it is not desirable for performance since
            # then the embedding layer is not included in the ACL graph.
            input_ids = self.input_ids[:num_input_tokens]
            inputs_embeds = None
        positions = self.positions[:num_input_tokens]
        input_ids, positions = self._update_input_ids_and_positions(
            input_ids, positions, num_input_tokens, with_prefill,
            maybe_padded_num_tokens)

        if get_pp_group().is_first_rank:
            intermediate_tensors = None
        else:
            assert intermediate_tensors is not None
            assert self.intermediate_tensors is not None
            for k, v in intermediate_tensors.items():
                self.intermediate_tensors[k][:num_input_tokens].copy_(
                    v[:num_input_tokens], non_blocking=True)
            intermediate_tensors = IntermediateTensors({
                k: v[:num_input_tokens]
                for k, v in self.intermediate_tensors.items()
            })

        use_spec_decode = len(
            scheduler_output.scheduled_spec_decode_tokens) > 0
        if not use_spec_decode:
            # NOTE(woosuk): Due to chunked prefills, the batch may contain
            # partial requests. While we should not sample any token
            # from these partial requests, we do so for simplicity.
            # We will ignore the sampled tokens from the partial requests.
            # TODO: Support prompt logprobs.
            spec_decode_metadata = None
            logits_indices = torch.from_numpy(
                cu_num_tokens
            ) * self.pcp_size - self.num_pcp_pads[:num_reqs] - 1
            logits_indices = logits_indices.to(self.device, non_blocking=True)
        else:
            # pcp not supported now
            assert self.pcp_size == 1
            # Get the number of draft tokens for each request.
            # Iterate over the dictionary rather than all requests since not all
            # requests have draft tokens.
            num_draft_tokens = np.zeros(num_reqs, dtype=np.int32)
            for req_id, draft_token_ids in (
                    scheduler_output.scheduled_spec_decode_tokens.items()):
                req_idx = self.input_batch.req_id_to_index[req_id]
                num_draft_tokens[req_idx] = len(draft_token_ids)

            spec_decode_metadata = self._calc_spec_decode_metadata(
                num_draft_tokens, cu_num_tokens)
            logits_indices = spec_decode_metadata.logits_indices
            self.num_draft_tokens.np[:num_reqs] = num_draft_tokens
            self.num_draft_tokens.np[num_reqs:].fill(0)
            self.num_draft_tokens.copy_to_gpu()

        # Used in the below loop.
        # query_start_loc_cpu = self.query_start_loc.cpu[:num_reqs + 1]
        num_computed_tokens_cpu = (
            self.input_batch.num_computed_tokens_cpu_tensor[:num_reqs])
        spec_decode_common_attn_metadata = None
        if use_spec_decode and self.need_accepted_tokens:
            self.num_accepted_tokens.np[:num_reqs] = (
                self.input_batch.num_accepted_tokens_cpu[:num_reqs])
            self.num_accepted_tokens.np[num_reqs:].fill(1)
            self.num_accepted_tokens.copy_to_gpu()

        # prepare pcp meta data
        long_seq_metadata = self._generate_pcp_metadata(
            total_num_scheduled_tokens, seq_lens_cpu)
        # Prepare the attention metadata for each KV cache group and make layers
        # in the same group share the same metadata.
        for kv_cache_group_id, kv_cache_group_spec in enumerate(
                self.kv_cache_config.kv_cache_groups):
            slot_mapping_size = (total_num_scheduled_tokens
                                 if self.pcp_size == 1 else
                                 total_num_scheduled_tokens * self.pcp_size -
                                 total_num_pcp_pads)
            if isinstance(kv_cache_group_spec.kv_cache_spec,
                          EncoderOnlyAttentionSpec):
                # Encoder-only layers do not have KV cache, so we need to
                # create a dummy block table and slot mapping for them.
                blk_table_tensor = torch.zeros(
                    (num_reqs, 1),
                    dtype=torch.int32,
                    device=self.device,
                )
                slot_mapping = torch.zeros(
                    (total_num_scheduled_tokens, ),
                    dtype=torch.int64,
                    device=self.device,
                )
            else:
                blk_table = self.input_batch.block_table[kv_cache_group_id]
                blk_table_tensor = blk_table.get_device_tensor()
                slot_mapping = blk_table.slot_mapping[:slot_mapping_size]
                blk_table.slot_mapping[slot_mapping_size:].fill_(0)
                if self.pcp_size > 1:
                    slot_mapping_for_pcp = blk_table.slot_mapping[:
                                                                  long_seq_metadata
                                                                  .
                                                                  num_actual_tokens_pcp_padded]
                    slot_mapping_for_pcp[slot_mapping_size:].fill_(-1)
                    assert pcp_unpad_mask is not None
                    pcp_padded_slot_mapping = self.pcp_padded_slot_mapping[:
                                                                           pcp_unpad_mask
                                                                           .
                                                                           shape[
                                                                               0]]
                    pcp_padded_slot_mapping.fill_(-1)
                    pcp_padded_slot_mapping[
                        pcp_unpad_mask] = slot_mapping_for_pcp[:
                                                               slot_mapping_size]
                    slot_mapping_for_pcp[:long_seq_metadata.
                                         num_actual_tokens_pcp_padded] = pcp_padded_slot_mapping
                    slot_mapping = slot_mapping_for_pcp

            # Make AscendCommonAttentionMetadata
            common_attn_metadata = AscendCommonAttentionMetadata(
                query_start_loc=self.query_start_loc[:num_reqs + 1],
                query_start_loc_cpu=self.query_start_loc_cpu[:num_reqs + 1],
                seq_lens_cpu=self.seq_lens_cpu,
                seq_lens=self.seq_lens_cpu[:num_reqs],
                num_reqs=num_reqs,
                num_actual_tokens=slot_mapping_size,
                num_input_tokens=num_input_tokens,
                actual_seq_lengths_q=self.actual_seq_lengths_q,
                # TODO: change this to the right block table for linear attn
                block_table_tensor=blk_table_tensor[:num_reqs],
                slot_mapping=slot_mapping,
                num_computed_tokens_cpu=num_computed_tokens_cpu,
                positions=self.positions,
                attn_mask=self.attn_mask,
                spec_attn_mask=self.spec_attn_mask,
                attn_state=self.attn_state,
                is_only_prefill=bool(np.all(num_valid_tokens != 1)),
                max_query_len=max_num_scheduled_tokens,
                graph_pad_size=self.graph_pad_size,
                decode_token_per_req=self.decode_token_per_req,
                cos=self.cos,
                sin=self.sin,
                prefill_context_parallel_metadata=long_seq_metadata,
            )

            if self.speculative_config and \
                spec_decode_common_attn_metadata is None:
                spec_decode_common_attn_metadata = common_attn_metadata

            for attn_group in self.attn_groups[kv_cache_group_id]:
                common_prefix_len = 0
                extra_attn_metadata_args = {}
                builder = attn_group.get_metadata_builder()
                if isinstance(builder, GDNAttentionMetadataBuilder
                              ) or self.model_config.runner_type == "pooling":
                    if use_spec_decode:
                        extra_attn_metadata_args = dict(
                            num_accepted_tokens=self.num_accepted_tokens.
                            gpu[:num_reqs],
                            num_draft_tokens=self.num_draft_tokens.
                            gpu[:num_reqs],
                        )
                    attn_metadata_i = builder.build(
                        common_prefix_len=common_prefix_len,
                        common_attn_metadata=common_attn_metadata,
                        **extra_attn_metadata_args)
                else:
                    attn_metadata_i = builder.build(
                        common_prefix_len=common_prefix_len,
                        common_attn_metadata=common_attn_metadata,
                        model=self.get_model(),
                        **extra_attn_metadata_args)

                for layer_name in attn_group.layer_names:
                    attn_metadata[layer_name] = attn_metadata_i

        if lmhead_tp_enable():
            max_num_reqs_across_dp = maybe_padded_num_tokens if not with_prefill else self.max_num_reqs
            logits_indices = nn.functional.pad(
                logits_indices,
                (0, max_num_reqs_across_dp - logits_indices.shape[0]))

        return (attn_metadata, positions, num_scheduled_tokens,
                num_input_tokens, num_tokens_across_dp,
                maybe_padded_num_tokens, logits_indices, spec_decode_metadata,
                input_ids, inputs_embeds, intermediate_tensors,
                max_num_scheduled_tokens)

    def _generate_process_reqs_hidden_states(self, attn_metadata, with_prefill,
                                             maybe_padded_num_tokens,
                                             input_ids, positions,
                                             intermediate_tensors,
                                             inputs_embeds):
        assert self.model is not None
        hidden_states = self.model(
            input_ids=input_ids,
            positions=positions,
            intermediate_tensors=intermediate_tensors,
            inputs_embeds=inputs_embeds,
        )

        forward_context = get_forward_context()
        if forward_context.cudagraph_runtime_mode == CUDAGraphMode.FULL:
            # TODO: maybe_padded_num_tokens will be removed, use num_input_tokens instead
            if self.vllm_config.model_config.use_mla:
                if self.pcp_size * self.dcp_size > 1:
                    # FIXME: Try using `auto_dispatch_capture=True`
<<<<<<< HEAD
                    update_mla_attn_dcp_pcp_params(self.update_stream, forward_context,
                                        maybe_padded_num_tokens,
                                        self.speculative_config)
                else:
                    # FIXME: Try using `auto_dispatch_capture=True`
                    update_mla_attn_params(self.update_stream, forward_context,
                                        maybe_padded_num_tokens,
                                        self.speculative_config)
            else:
                if self.pcp_size * self.dcp_size > 1:
                    update_attn_dcp_pcp_params(self.update_stream, forward_context,
                                   maybe_padded_num_tokens)
                else:
                    update_attn_params(self.update_stream, forward_context,
                                    maybe_padded_num_tokens)
=======
                    update_mla_attn_dcp_pcp_params(self.update_stream,
                                                   forward_context,
                                                   maybe_padded_num_tokens,
                                                   self.speculative_config)
                else:
                    # FIXME: Try using `auto_dispatch_capture=True`
                    update_mla_attn_params(self.update_stream, forward_context,
                                           maybe_padded_num_tokens,
                                           self.speculative_config)
            else:
                if self.pcp_size * self.dcp_size > 1:
                    update_attn_dcp_pcp_params(self.update_stream,
                                               forward_context,
                                               maybe_padded_num_tokens)
                else:
                    update_attn_params(self.update_stream, forward_context,
                                       maybe_padded_num_tokens)
>>>>>>> 4312a92a

        if get_forward_context().sp_enabled:
            hidden_states = tensor_model_parallel_all_gather(hidden_states, 0)
            pad_size = get_forward_context().pad_size
            if pad_size > 0:
                hidden_states = hidden_states[:-pad_size, :]

        if self.pcp_size > 1:
            hidden_states = get_pcp_group().all_gather(hidden_states, 0)
            hidden_states = torch.index_select(
                hidden_states, 0,
                self.pcp_allgather_restore_idx[:hidden_states.shape[0]])
        return hidden_states

    def _build_attn_state(self, num_reqs, num_scheduled_tokens,
                          num_valid_tokens):
        ascend_config = get_ascend_config()
        if np.array_equal(self.seq_lens_np[:num_reqs], num_scheduled_tokens):
            attn_state = AscendAttentionState.PrefillNoCache
        # We assume it is the decode stage, where prefill occurs but only one token is not hit in cache.
        elif np.all(num_scheduled_tokens == 1):
            attn_state = AscendAttentionState.DecodeOnly
            if self.speculative_config and self.speculative_config.method == 'deepseek_mtp':
                # SpecDecoding now supports seq_len=1 and seq_len=2
                # In Prefilling Decoding Disaggregation scenario, SpecDecoding need to supports seq_len=1
                attn_state = AscendAttentionState.SpecDecoding
        # Speculative decoding.
        elif np.all(num_valid_tokens == 1):
            if self.drafter and (self.drafter.name == SpecDcodeType.EAGLE
                                 or self.drafter.name == SpecDcodeType.EAGLE3):
                attn_state = AscendAttentionState.ChunkedPrefill
            else:
                attn_state = AscendAttentionState.SpecDecoding
        # splitfuse
        elif not ascend_config.ascend_scheduler_config.enabled or self.chunked_prefill_enabled:
            attn_state = AscendAttentionState.ChunkedPrefill
        else:
            attn_state = AscendAttentionState.PrefillCacheHit
        return attn_state

    def _update_graph_pad_size(self, with_prefill, graph_pad_size):
        self.graph_pad_size = -1

    def _update_input_ids_and_positions(self, input_ids, positions,
                                        num_input_tokens, with_prefill,
                                        maybe_padded_num_tokens):
        if self.uses_mrope:
            positions = self.mrope_positions[:, :num_input_tokens]
        return input_ids, positions

    def _calc_spec_decode_metadata(
        self,
        num_draft_tokens: np.ndarray,
        cu_num_scheduled_tokens: np.ndarray,
    ) -> SpecDecodeMetadata:
        # Inputs:
        # cu_num_scheduled_tokens:  [  4, 104, 107, 207, 209]
        # num_draft_tokens:         [  3,   0,   2,   0,   1]
        # Outputs:
        # cu_num_draft_tokens:      [  3,   3,   5,   5,   6]
        # logits_indices:           [  0,   1,   2,   3, 103, 104, 105, 106,
        #                            206, 207, 208]
        # target_logits_indices:    [  0,   1,   2,   5,   6,   9]
        # bonus_logits_indices:     [  3,   4,   7,   8,  10]

        # Compute the logits indices.
        # [4, 1, 3, 1, 2]
        num_sampled_tokens = num_draft_tokens + 1
        # Step 1. [4, 5, 8, 9, 11]
        cu_num_sampled_tokens = np.cumsum(num_sampled_tokens, dtype=np.int32)
        total_num_sampled_tokens = cu_num_sampled_tokens[-1]
        # Step 2. [0, 0, 0, 0, 4, 5, 5, 5, 8, 9, 9]
        cumsums_offsets = np.repeat(cu_num_sampled_tokens - num_sampled_tokens,
                                    num_sampled_tokens)
        # Step 3. [0, 1, 2, 3, 0, 0, 1, 2, 0, 0, 1]
        arange = self.arange_np[:total_num_sampled_tokens] - cumsums_offsets
        # Step 4. [0, 0, 0, 0, 103, 104, 104, 104, 206, 207, 207]
        logits_indices = np.repeat(
            cu_num_scheduled_tokens - num_sampled_tokens, num_sampled_tokens)
        # Step 5. [0, 1, 2, 3, 103, 104, 105, 106, 206, 207, 208]
        logits_indices += arange

        # Compute the bonus logits indices.
        bonus_logits_indices = cu_num_sampled_tokens - 1

        # Compute the draft logits indices.
        # [3, 3, 5, 5, 6]
        cu_num_draft_tokens = np.cumsum(num_draft_tokens, dtype=np.int32)
        total_num_draft_tokens = cu_num_draft_tokens[-1]
        # [0, 0, 0, 3, 3, 5]
        cumsums_offsets = np.repeat(cu_num_draft_tokens - num_draft_tokens,
                                    num_draft_tokens)
        # [0, 1, 2, 0, 1, 0]
        arange = self.arange_np[:total_num_draft_tokens] - cumsums_offsets
        # [0, 0, 0, 5, 5, 9]
        target_logits_indices = np.repeat(
            cu_num_sampled_tokens - num_sampled_tokens, num_draft_tokens)
        # [0, 1, 2, 5, 6, 9]
        target_logits_indices += arange

        # TODO: Optimize the CPU -> NPU copy.
        cu_num_draft_tokens = torch.from_numpy(cu_num_draft_tokens).to(
            self.device, non_blocking=True)
        logits_indices = torch.from_numpy(logits_indices).to(self.device,
                                                             non_blocking=True)
        target_logits_indices = torch.from_numpy(target_logits_indices).to(
            self.device, non_blocking=True)
        bonus_logits_indices = torch.from_numpy(bonus_logits_indices).to(
            self.device, non_blocking=True)

        # Compute the draft token ids.
        # draft_token_indices:      [  1,   2,   3, 105, 106, 208]
        draft_token_ids = self.input_ids[logits_indices]
        draft_token_ids = draft_token_ids[target_logits_indices + 1]

        metadata = SpecDecodeMetadata(
            draft_token_ids=draft_token_ids,
            num_draft_tokens=num_draft_tokens.tolist(),
            cu_num_draft_tokens=cu_num_draft_tokens,
            target_logits_indices=target_logits_indices,
            bonus_logits_indices=bonus_logits_indices,
            logits_indices=logits_indices,
        )
        return metadata

    def apply_grammar_bitmask(
        self,
        scheduler_output: "SchedulerOutput",
        logits: torch.Tensor,
    ) -> torch.Tensor:
        grammar_bitmask = scheduler_output.grammar_bitmask

        # We receive the structured output bitmask from the scheduler,
        # compacted to contain bitmasks only for structured output requests.
        # The order of the requests in the bitmask is not guaranteed to be the
        # same as the order of the requests in the gpu runner's batch. We need
        # to sort the bitmask to match the order of the requests used here.

        # Get the batch indices of the structured output requests.
        # Keep track of the number of speculative tokens scheduled for every
        # request in the batch, as the logit indices are offset by this amount.
        struct_out_req_batch_indices: dict[str, int] = {}
        cumulative_offset = 0
        seq = sorted(self.input_batch.req_id_to_index.items(),
                     key=lambda x: x[1])
        for req_id, batch_index in seq:
            logit_index = batch_index + cumulative_offset
            cumulative_offset += len(
                scheduler_output.scheduled_spec_decode_tokens.get(req_id, []))
            if req_id in scheduler_output.structured_output_request_ids:
                struct_out_req_batch_indices[req_id] = logit_index

        out_indices = []

        # Reorder the bitmask to match the order of the requests in the batch.
        sorted_bitmask = np.zeros_like(grammar_bitmask,
                                       shape=(logits.shape[0],
                                              grammar_bitmask.shape[1]))
        cumulative_index = 0
        if vllm_version_is("0.11.0"):
            seq = sorted(
                scheduler_output.structured_output_request_ids.items(),
                key=lambda x: x[1])
            for req_id, _ in seq:
                logit_index = struct_out_req_batch_indices[req_id]
                num_spec_tokens = len(
                    scheduler_output.scheduled_spec_decode_tokens.get(
                        req_id, []))
                for i in range(1 + num_spec_tokens):
                    sorted_bitmask[logit_index + i] = \
                        grammar_bitmask[cumulative_index + i]
                    out_indices.append(logit_index + i)
                cumulative_index += 1 + num_spec_tokens
        else:
            for req_id in scheduler_output.structured_output_request_ids:
                num_spec_tokens = len(
                    scheduler_output.scheduled_spec_decode_tokens.get(
                        req_id, []))
                if req_id in struct_out_req_batch_indices:
                    logit_index = struct_out_req_batch_indices[req_id]
                    for i in range(1 + num_spec_tokens):
                        sorted_bitmask[logit_index +
                                       i] = grammar_bitmask[cumulative_index +
                                                            i]
                        out_indices.append(logit_index + i)
                cumulative_index += 1 + num_spec_tokens
        grammar_bitmask = sorted_bitmask

        # Serialization of np.ndarray is much more efficient than a tensor,
        # so we receive it in that format.
        grammar_bitmask = torch.from_numpy(grammar_bitmask)

        # NOTE:
        # 1. XGrammar bitmask applying only supports CPU and GPU.
        # 2. The logits and bitmask should be on the same device.
        # 3. XGrammar logits on CPU only supports float32 dtype.
        logits_dtype = logits.dtype
        logits = logits.to("cpu").float()
        xgr.apply_token_bitmask_inplace(
            logits,
            grammar_bitmask,
            indices=out_indices,
        )
        return logits.to(self.device).to(logits_dtype)

    def propose_draft_token_ids(
        self,
        valid_sampled_token_ids: list[list[int]],
        sampling_metadata: SamplingMetadata,
        scheduler_output: "SchedulerOutput",
        spec_decode_metadata: SpecDecodeMetadata,
        positions: torch.Tensor,
        num_scheduled_tokens: int,
        hidden_states: torch.Tensor,
        attn_metadata: dict[str, Any],
        aux_hidden_states: torch.Tensor = None,
    ) -> Optional[list[list[int]]]:
        if not self.drafter:
            # Speculative decoding is not enabled.
            draft_token_ids = None
        else:
            draft_token_ids = self.drafter.generate_token_ids(
                valid_sampled_token_ids, sampling_metadata, scheduler_output,
                spec_decode_metadata, positions, num_scheduled_tokens,
                hidden_states, attn_metadata, aux_hidden_states)
        return draft_token_ids

    def _pool(
        self,
        hidden_states: torch.Tensor,
        num_scheduled_tokens: int,
        num_scheduled_tokens_np: np.ndarray,
        finished_sending: Optional[set[str]] = None,
        finished_recving: Optional[set[str]] = None,
        kv_connector_output: Optional["KVConnectorOutput"] = None,
    ) -> ModelRunnerOutput:
        assert self.input_batch.num_reqs ==\
            len(self.input_batch.pooling_params), \
        "Either all or none of the requests in" \
        " a batch must be pooling request"

        hidden_states = hidden_states[:num_scheduled_tokens]
        pooling_metadata = self.input_batch.pooling_metadata
        pooling_metadata.build_pooling_cursor(num_scheduled_tokens_np.tolist(),
                                              device=hidden_states.device)
        seq_lens_cpu = self.seq_lens_cpu[:self.input_batch.num_reqs]

        model = cast(VllmModelForPooling, self.model)
        raw_pooler_output = model.pooler(
            hidden_states=hidden_states,
            pooling_metadata=pooling_metadata,
        )
        raw_pooler_output = json_map_leaves(
            lambda x: x.to("cpu", non_blocking=True),
            raw_pooler_output,
        )
        torch.npu.synchronize()

        pooler_output: list[Optional[torch.Tensor]] = []
        for raw_output, seq_len, prompt_len in zip(
                raw_pooler_output, seq_lens_cpu, pooling_metadata.prompt_lens):
            output = raw_output if seq_len == prompt_len else None
            pooler_output.append(output)

        return ModelRunnerOutput(
            req_ids=self.input_batch.req_ids,
            req_id_to_index=self.input_batch.req_id_to_index,
            sampled_token_ids=[],
            logprobs=None,
            prompt_logprobs_dict={},
            pooler_output=pooler_output,
            kv_connector_output=kv_connector_output,
        )

    def _select_moe_comm_method(self, num_tokens: int,
                                with_prefill: bool) -> MoECommType:
        """1. If expert parallel is not enabled, we use all-gather since MC2 and all-to-all
        are designed for expert parallelism.
        2. If expert parallel is enabled, we need to consider the soc version and the
        number of tokens. This is based on the observation that all-gather is more
        efficient than all-to-all when running on A2.

            a. For A2, we choose from MC2 and all-gather.

            b. For A3, we choose from MC2 and all-to-all.

            In both cases, we use MC2 when the number of tokens is smaller than
            a its capacity threshold.

        Args:
            num_tokens (int): The number of tokens in the current batch.

        Raises:
            ValueError: If the soc version is unsupported.

        Returns:
            MoECommType: The selected MoE communication method.
        """
        soc_version = get_ascend_soc_version()
        quant_type = getattr(self.vllm_config.model_config.hf_config,
                             'moe_quantize', None)
        model_type = self.vllm_config.model_config.hf_config.model_type

        if not self.parallel_config.enable_expert_parallel:
            moe_comm_type = MoECommType.ALLGATHER
        elif soc_version in {AscendSocVersion.A2}:
            if (num_tokens <= self.mc2_tokens_capacity
                    and self.parallel_config.world_size_across_dp >= 16):
                moe_comm_type = MoECommType.MC2
            else:
                # Currently, w4a8_dynamic does not support allgatherep
                if quant_type == "w4a8_dynamic":
                    moe_comm_type = MoECommType.ALLTOALL
                else:
                    moe_comm_type = MoECommType.ALLGATHER

        elif soc_version in {AscendSocVersion.A3}:
            moe_comm_type = (MoECommType.MC2
                             if num_tokens <= self.mc2_tokens_capacity else
                             MoECommType.ALLTOALL)
        else:
            raise ValueError(f"Unsupported soc_version: {soc_version}")

        if moe_comm_type == MoECommType.ALLGATHER and with_prefill:
            if enable_sp():
                moe_comm_type = MoECommType.ALLGATHER
            else:
                moe_comm_type = MoECommType.NAIVE_MULTICAST

        # PanguProMoE only supports allgather
        if model_type == "PanguProMoE":
            moe_comm_type = MoECommType.ALLGATHER

        if is_global_first_rank():
            logger.debug(f"num_tokens: {num_tokens}, "
                         f"moe_comm_type: {moe_comm_type}")
        return moe_comm_type

    @torch.inference_mode()
    def execute_model(
        self,
        scheduler_output: "SchedulerOutput",
        intermediate_tensors: Optional[IntermediateTensors] = None,
    ) -> Union[ModelRunnerOutput, AsyncModelRunnerOutput, IntermediateTensors]:
        with ProfileExecuteDuration().capture_async("prepare input"):
            self._update_states(scheduler_output)
            if not scheduler_output.total_num_scheduled_tokens:
                if not has_kv_transfer_group():
                    logger.debug(
                        "skip this step for we receive the data from remote disaggregate prefill node"
                    )
                    # Return empty ModelRunnerOuptut if there's no work to do.
                    return EMPTY_MODEL_RUNNER_OUTPUT
                return self.kv_connector_no_forward(scheduler_output)

            if self.dynamic_eplb:
                self.eplb_updator.forward_before()

            (attn_metadata, positions, num_scheduled_tokens_np,
             num_input_tokens, num_tokens_across_dp, maybe_padded_num_tokens,
             logits_indices, spec_decode_metadata, input_ids, inputs_embeds,
             intermediate_tensors,
             max_query_len) = (self._prepare_inputs(scheduler_output,
                                                    intermediate_tensors))

            if self.dynamic_eplb:
                self.eplb_updator.take_update_info_from_eplb_process()

        moe_comm_type = self._select_moe_comm_method(num_input_tokens,
                                                     self.with_prefill)

        uniform_decode = (max_query_len == self.uniform_decode_query_len) and (
            scheduler_output.total_num_scheduled_tokens
            == self.input_batch.num_reqs * max_query_len)
        batch_descriptor = BatchDescriptor(num_tokens=num_input_tokens,
                                           uniform_decode=uniform_decode)
        aclgraph_runtime_mode, batch_descriptor = \
            self.aclgraph_dispatcher.dispatch(batch_descriptor)

        # Run forward pass
        with ProfileExecuteDuration().capture_async("forward"):
            with set_ascend_forward_context(
                    attn_metadata,
                    self.vllm_config,
                    num_tokens=num_input_tokens,
                    num_tokens_across_dp=num_tokens_across_dp,
                    with_prefill=self.with_prefill,
                    reserved_mc2_mask=self.reserved_mc2_mask,
                    moe_comm_type=moe_comm_type,
                    aclgraph_runtime_mode=aclgraph_runtime_mode,
                    batch_descriptor=batch_descriptor,
                    num_actual_tokens=scheduler_output.
                    total_num_scheduled_tokens,
                    prefetch_stream=self.prefetch_stream,
                    model_instance=self.model,
                    weight_prefetch_method=self.weight_prefetch_method):
                self.maybe_setup_kv_connector(scheduler_output)

                hidden_states = self._generate_process_reqs_hidden_states(
                    attn_metadata, self.with_prefill, maybe_padded_num_tokens,
                    input_ids, positions, intermediate_tensors, inputs_embeds)

            self.maybe_wait_for_kv_save()
            finished_sending, finished_recving = self.get_finished_kv_transfer(
                scheduler_output)

            aux_hidden_states = None
            if self.drafter and self.drafter.name == SpecDcodeType.EAGLE3:
                hidden_states, aux_hidden_states = hidden_states

        kv_connector_output = KVConnectorOutput(
            finished_sending=finished_sending,
            finished_recving=finished_recving)
        finished_sending = None
        finished_recving = None
        with ProfileExecuteDuration().capture_async("post process"):
            # Broadcast PP output for external_launcher (torchrun)
            # to make sure we are synced across pp ranks
            # TODO: Support overlapping mirco-batches
            # https://github.com/vllm-project/vllm/issues/18019
            broadcast_pp_output = \
                self.parallel_config.distributed_executor_backend \
                == "external_launcher" and len(get_pp_group().ranks) > 0
            if not get_pp_group().is_last_rank:
                # For mid-pipeline stages, return the hidden states.
                if not broadcast_pp_output:
                    hidden_states.kv_connector_output = kv_connector_output
                    return hidden_states
                assert isinstance(hidden_states, IntermediateTensors)
                get_pp_group().send_tensor_dict(
                    hidden_states.tensors, all_gather_group=get_tp_group())
                logits = None
            else:
                if self.input_batch.pooling_params:
                    return self._pool(
                        hidden_states,
                        scheduler_output.total_num_scheduled_tokens,
                        num_scheduled_tokens_np, finished_sending,
                        finished_recving, kv_connector_output)
                sample_hidden_states = hidden_states[logits_indices]
                logits = self.model.compute_logits(sample_hidden_states)
            if broadcast_pp_output:
                model_output_broadcast_data = {
                    "logits": logits.contiguous(),
                } if logits is not None else {}
                model_output_broadcast_data = get_pp_group(
                ).broadcast_tensor_dict(model_output_broadcast_data,
                                        src=len(get_pp_group().ranks) - 1)
                assert model_output_broadcast_data is not None
                logits = model_output_broadcast_data["logits"]

            # Apply structured output bitmasks if present
            if vllm_version_is("0.11.0"):
                if scheduler_output.grammar_bitmask is not None:
                    logits = self.apply_grammar_bitmask(
                        scheduler_output, logits)
            else:
                if scheduler_output.structured_output_request_ids:
                    logits = self.apply_grammar_bitmask(
                        scheduler_output, logits)

            # Sample the next token and get logprobs if needed.
            sampling_metadata = self.input_batch.sampling_metadata
            if spec_decode_metadata is None:
                if lmhead_tp_enable() and logits is not None:
                    logits = logits[:self.input_batch.num_reqs]
                sampler_output = self.sampler(
                    logits=logits,
                    sampling_metadata=sampling_metadata,
                )
            else:
                if lmhead_tp_enable() and logits is not None:
                    logits = logits[:len(spec_decode_metadata.logits_indices)]
                # When indexing with a tensor (bonus_logits_indices), PyTorch
                # creates a new tensor with separate storage from the original
                # logits tensor. This means any in-place operations on bonus_logits
                # won't affect the original logits tensor.
                assert logits is not None
                bonus_logits = logits[
                    spec_decode_metadata.bonus_logits_indices]
                sampler_output = self.sampler(
                    logits=bonus_logits,
                    sampling_metadata=sampling_metadata,
                )
                bonus_token_ids = sampler_output.sampled_token_ids

                # Just like `bonus_logits`, `target_logits` is a new tensor with
                # separate storage from the original `logits` tensor. Therefore,
                # it is safe to update `target_logits` in place.
                target_logits = logits[
                    spec_decode_metadata.target_logits_indices]
                output_token_ids = self.rejection_sampler(
                    spec_decode_metadata,
                    None,  # draft_probs
                    target_logits,
                    bonus_token_ids,
                    sampling_metadata,
                )
                sampler_output.sampled_token_ids = output_token_ids
                if self.need_accepted_tokens:
                    self._update_states_after_model_execute(output_token_ids)

            discard_sampled_tokens_req_indices: list[int] = []
            # TODO(woosuk): The following loop can be slow since it iterates over
            # the requests one by one. Optimize.
            discard_sampled_tokens_req_indices = []
            for i, req_id in enumerate(self.input_batch.req_ids):
                req_state = self.requests[req_id]
                seq_len = (req_state.num_computed_tokens +
                           scheduler_output.num_scheduled_tokens[req_id])
                if seq_len < req_state.num_tokens:
                    # Ignore the sampled token.
                    # Rewind the generator state as if the token was not sampled.
                    generator = self.input_batch.generators.get(i)
                    if generator is not None:
                        generator.set_offset(generator.get_offset() - 4)
                    discard_sampled_tokens_req_indices.append(i)

            # Copy some objects so they don't get modified after returning.
            # This is important when using async scheduling.
            req_ids_output_copy = self.input_batch.req_ids.copy()
            req_id_to_index_output_copy = \
                self.input_batch.req_id_to_index.copy()

            # NOTE: NPU -> CPU Sync happens here.
            # Move as many CPU operations as possible before this sync point.
            logprobs_tensors = sampler_output.logprobs_tensors
            logprobs_lists = logprobs_tensors.tolists() \
                if logprobs_tensors is not None else None

            # Compute prompt logprobs if needed.
            prompt_logprobs_dict = self._get_prompt_logprobs_dict(
                hidden_states[:scheduler_output.total_num_scheduled_tokens],
                scheduler_output,
            )

            num_sampled_tokens = sampler_output.sampled_token_ids.shape[0]
            sampled_token_ids = sampler_output.sampled_token_ids
            if not self.use_async_scheduling:
                # Get the valid generated tokens.
                max_gen_len = sampled_token_ids.shape[-1]
                if max_gen_len == 1:
                    # No spec decode tokens.
                    valid_sampled_token_ids = sampled_token_ids.tolist()
                else:
                    # Includes spec decode tokens.
                    valid_sampled_token_ids = self.rejection_sampler.parse_output(
                        sampled_token_ids,
                        self.input_batch.vocab_size,
                    )
                # Mask out the sampled tokens that should not be sampled.
                for i in discard_sampled_tokens_req_indices:
                    valid_sampled_token_ids[i].clear()
            else:
                valid_sampled_token_ids = []
                invalid_req_indices = list(discard_sampled_tokens_req_indices)
                invalid_req_indices_set = set(invalid_req_indices)
                assert sampled_token_ids.shape[-1] == 1

                # Cache the sampled tokens on the NPU and avoid CPU sync.
                # These will be copied into input_ids in the next step
                # when preparing inputs.
                self.input_batch.prev_sampled_token_ids = \
                    sampled_token_ids
                self.input_batch.prev_sampled_token_ids_invalid_indices = \
                    invalid_req_indices_set
                self.input_batch.prev_req_id_to_index = {
                    req_id: i
                    for i, req_id in enumerate(self.input_batch.req_ids)
                    if i not in invalid_req_indices_set
                }
            # Cache the sampled tokens in the model runner, so that the scheduler
            # doesn't need to send them back.
            # NOTE(woosuk): As an exception, when using PP, the scheduler sends
            # the sampled tokens back, because there's no direct communication
            # between the first-stage worker and the last-stage worker.
            for req_idx in range(num_sampled_tokens):
                if self.use_async_scheduling:
                    sampled_ids = [-1] * 1 if \
                        req_idx not in invalid_req_indices_set else None
                else:
                    sampled_ids = valid_sampled_token_ids[req_idx]
                if not sampled_ids:
                    continue

                start_idx = self.input_batch.num_tokens_no_spec[req_idx]
                end_idx = start_idx + len(sampled_ids)
                assert end_idx <= self.model_config.max_model_len, (
                    "Sampled token IDs exceed the max model length. "
                    f"Total number of tokens: {end_idx} > max_model_len: "
                    f"{self.model_config.max_model_len}")

                self.input_batch.token_ids_cpu[req_idx,
                                               start_idx:end_idx] = sampled_ids
                self.input_batch.num_tokens_no_spec[req_idx] = end_idx
                self.input_batch.num_tokens[req_idx] = end_idx
                req_id = self.input_batch.req_ids[req_idx]
                req_state = self.requests[req_id]
                req_state.output_token_ids.extend(sampled_ids)

            if self.speculative_config:
                self._draft_token_ids = self.propose_draft_token_ids(
                    valid_sampled_token_ids,
                    sampling_metadata,
                    scheduler_output,
                    spec_decode_metadata,
                    positions,
                    scheduler_output.total_num_scheduled_tokens,
                    hidden_states,
                    attn_metadata,
                    aux_hidden_states,
                )

            if has_kv_transfer_group():
                get_kv_transfer_group().clear_connector_metadata()

        extra_args = ({"kv_connector_output": kv_connector_output})

        model_runner_output = ModelRunnerOutput(
            req_ids=req_ids_output_copy,
            req_id_to_index=req_id_to_index_output_copy,
            sampled_token_ids=valid_sampled_token_ids,
            logprobs=logprobs_lists,
            prompt_logprobs_dict=prompt_logprobs_dict,
            pooler_output=[],
            **extra_args,
        )

        durations = ProfileExecuteDuration().pop_captured_sync()
        if durations:
            dr_str = [
                f"[{tag}]:{duration:.2f}ms"
                for tag, duration in durations.items()
            ]
            captured_name = "Decode" if self.attn_state == AscendAttentionState.DecodeOnly else "Prefill"
            logger.info("Profile execute duration [%s]:%s", captured_name,
                        " ".join(dr_str))
        if self.dynamic_eplb:
            self.eplb_updator.forward_end()
        if not self.use_async_scheduling:
            return model_runner_output

        return AsyncNPUModelRunnerOutput(
            model_runner_output=model_runner_output,
            sampled_token_ids=sampled_token_ids,
            invalid_req_indices=invalid_req_indices,
            async_output_copy_stream=self.async_output_copy_stream,
        )

    def take_draft_token_ids(self) -> Optional[DraftTokenIds]:
        if self._draft_token_ids is None:
            return None
        req_ids = self.input_batch.req_ids
        if isinstance(self._draft_token_ids, torch.Tensor):
            draft_token_ids = self._draft_token_ids.tolist()
        else:
            draft_token_ids = self._draft_token_ids
        self._draft_token_ids = None
        return DraftTokenIds(req_ids, draft_token_ids)

    def kv_connector_no_forward(
            self, scheduler_output: "SchedulerOutput") -> ModelRunnerOutput:
        with set_ascend_forward_context(None, self.vllm_config):
            self.maybe_setup_kv_connector(scheduler_output)
            finished_sending, finished_recving = (
                self.get_finished_kv_transfer(scheduler_output))
            # For the case of no forward caused by receiving remote kv,
            # one round of dummy inference is necessary
            # to prevent hang over the collective calls.

        output = copy.copy(EMPTY_MODEL_RUNNER_OUTPUT)
        output.kv_connector_output = KVConnectorOutput(
            finished_sending=finished_sending,
            finished_recving=finished_recving)
        return output

    @staticmethod
    def maybe_setup_kv_connector(scheduler_output: "SchedulerOutput"):
        # Update KVConnector with the KVConnector metadata forward().
        if has_kv_transfer_group():
            kv_connector = get_kv_transfer_group()
            assert isinstance(kv_connector, KVConnectorBase_V1)
            assert scheduler_output.kv_connector_metadata is not None
            kv_connector.bind_connector_metadata(
                scheduler_output.kv_connector_metadata)

            kv_connector.start_load_kv(get_forward_context())

    @staticmethod
    def maybe_wait_for_kv_save() -> None:
        if has_kv_transfer_group():
            get_kv_transfer_group().wait_for_save()

    @staticmethod
    def get_finished_kv_transfer(
        scheduler_output: "SchedulerOutput",
    ) -> tuple[Optional[set[str]], Optional[set[str]]]:
        if has_kv_transfer_group():
            return get_kv_transfer_group().get_finished(
                scheduler_output.finished_req_ids)
        return None, None

    def _build_dummy_attn_metadata(
        self,
        with_prefill: bool,
        num_reqs: int,
        num_tokens: int,
        max_query_len: int,
        aclgraph_runtime_mode: Optional[CUDAGraphMode] = None,
        force_attention: bool = False,
    ) -> Optional[dict[str, Any]]:
        attn_metadata: Optional[dict[str, Any]] = None

        if force_attention or aclgraph_runtime_mode == CUDAGraphMode.FULL:
            assert with_prefill is False, \
                "Full decode graph only supports uniform batch now."

            attn_metadata = {}

            seq_lens = self.model_config.max_model_len
            self.seq_lens_np[:num_reqs] = seq_lens
            self.seq_lens_np[num_reqs:] = 0

            num_computed_tokens_cpu = (
                self.input_batch.num_computed_tokens_cpu_tensor[:num_reqs])

            for kv_cache_group_id, kv_cache_group_spec in enumerate(
                    self.kv_cache_config.kv_cache_groups):
                block_table_tensor = self.input_batch.block_table[
                    kv_cache_group_id].get_device_tensor()
<<<<<<< HEAD
                self.cp_kv_recover_idx = torch.zeros(self.max_num_tokens,
                                            dtype=torch.int32,
                                            device=self.device)
                long_seq_metadata = self._generate_pcp_metadata(num_tokens, self.seq_lens_cpu)
                if long_seq_metadata is not None:
                    pcp_world_size = get_pcp_group().world_size if prefill_context_parallel_enable() else 1
=======
                slot_mapping = self.input_batch.block_table[
                    kv_cache_group_id].slot_mapping
                self.cp_kv_recover_idx = torch.zeros(self.max_num_tokens,
                                                     dtype=torch.int32,
                                                     device=self.device)
                long_seq_metadata = self._generate_pcp_metadata(
                    num_tokens, self.seq_lens_cpu)
                if long_seq_metadata is not None:
                    pcp_world_size = get_pcp_group(
                    ).world_size if prefill_context_parallel_enable() else 1
>>>>>>> 4312a92a
                    dcp_world_size = get_dcp_group().world_size
                    num_computed_tokens_of_pcp_dcp = [[
                        [0] * dcp_world_size for _ in range(pcp_world_size)
                    ] for _ in range(num_tokens)]
                    long_seq_metadata.num_computed_tokens_of_pcp_dcp = num_computed_tokens_of_pcp_dcp
                common_attn_metadata = AscendCommonAttentionMetadata(
                    query_start_loc=torch.tensor(
                        [0] + self.actual_seq_lengths_q[:num_reqs],
                        device=self.device,
                        dtype=torch.int32),
                    query_start_loc_cpu=self.query_start_loc_cpu[:num_reqs +
                                                                 1],
                    seq_lens_cpu=self.seq_lens_cpu,
                    seq_lens=self.seq_lens_cpu[:num_reqs],
                    num_reqs=num_reqs,
                    num_actual_tokens=num_tokens,
                    actual_seq_lengths_q=self.actual_seq_lengths_q,
                    block_table_tensor=block_table_tensor[:num_reqs],
                    slot_mapping=slot_mapping,
                    num_computed_tokens_cpu=num_computed_tokens_cpu,
                    positions=self.positions,
                    attn_mask=self.attn_mask,
                    spec_attn_mask=self.spec_attn_mask,
                    attn_state=self.attn_state,
                    max_query_len=max_query_len,
                    decode_token_per_req=self.decode_token_per_req,
                    cos=self.cos,
                    sin=self.sin,
                    prefill_context_parallel_metadata=long_seq_metadata,
                )
                attn_state = AscendAttentionState.DecodeOnly
                if self.speculative_config and \
                        self.speculative_config.method == "deepseek_mtp":
                    attn_state = AscendAttentionState.SpecDecoding

                for attn_group in self.attn_groups[kv_cache_group_id]:
                    builder = attn_group.get_metadata_builder()
                    attn_metadata_i = builder.build_for_graph_capture(
                        common_attn_metadata, attn_state, self.get_model())
                    for layer_name in kv_cache_group_spec.layer_names:
                        attn_metadata[layer_name] = attn_metadata_i

        return attn_metadata

    def _generate_dummy_run_hidden_states(self, with_prefill,
                                          is_torchair_compile, input_ids,
                                          positions, attn_metadata, num_tokens,
                                          intermediate_tensors, inputs_embeds):
        hidden_states = self.model(input_ids=input_ids,
                                   positions=positions,
                                   intermediate_tensors=intermediate_tensors,
                                   inputs_embeds=inputs_embeds)
        forward_context = get_forward_context()
        assert forward_context is not None
        if forward_context.cudagraph_runtime_mode == CUDAGraphMode.FULL and \
            not forward_context.capturing:
            if self.vllm_config.model_config.use_mla:
                # FIXME: Try using `auto_dispatch_capture=True`
                if self.pcp_size * self.dcp_size > 1:
                    # FIXME: Try using `auto_dispatch_capture=True`
<<<<<<< HEAD
                    update_mla_attn_dcp_pcp_params(self.update_stream, forward_context,
                                        positions.shape[0],
                                        self.speculative_config)
                else:
                    # FIXME: Try using `auto_dispatch_capture=True`
                    update_mla_attn_params(self.update_stream, forward_context,
                                        positions.shape[0],
                                        self.speculative_config)
            else:
                if self.pcp_size * self.dcp_size > 1:
                    update_attn_dcp_pcp_params(self.update_stream, forward_context,
                                   positions.shape[0])
                else:
                    update_attn_params(self.update_stream, forward_context,
                                    positions.shape[0])
=======
                    update_mla_attn_dcp_pcp_params(self.update_stream,
                                                   forward_context,
                                                   positions.shape[0],
                                                   self.speculative_config)
                else:
                    # FIXME: Try using `auto_dispatch_capture=True`
                    update_mla_attn_params(self.update_stream, forward_context,
                                           positions.shape[0],
                                           self.speculative_config)
            else:
                if self.pcp_size * self.dcp_size > 1:
                    update_attn_dcp_pcp_params(self.update_stream,
                                               forward_context,
                                               positions.shape[0])
                else:
                    update_attn_params(self.update_stream, forward_context,
                                       positions.shape[0])
>>>>>>> 4312a92a

        if self.drafter and self.drafter.name == SpecDcodeType.EAGLE3:
            hidden_states, _ = hidden_states
        else:
            hidden_states = hidden_states
        return hidden_states

    @torch.inference_mode()
    def _dummy_run(
        self,
        num_tokens: int,
        with_prefill: bool = False,
        is_torchair_compile: bool = False,
        aclgraph_runtime_mode: Optional[CUDAGraphMode] = None,
        force_attention: bool = False,
        uniform_decode: bool = False,
    ) -> torch.Tensor:
        # only support eager mode and piecewise graph now
        assert aclgraph_runtime_mode is None or aclgraph_runtime_mode in {
            CUDAGraphMode.NONE, CUDAGraphMode.PIECEWISE, CUDAGraphMode.FULL
        }

        # In multi-DP scenarios, there may be situations where all DP groups are executing dummy runs.
        # If sequence parallelism is enabled, it is essential to ensure that num_tokens is divisible by tp_size.
        if self.use_aclgraph and enable_sp(self.vllm_config):
            tp_size = self.vllm_config.parallel_config.tensor_parallel_size
            num_tokens = math.ceil(num_tokens / tp_size) * tp_size

        # Padding for DP
        (num_tokens, num_tokens_across_dp,
         with_prefill) = self._sync_metadata_across_dp(num_tokens,
                                                       with_prefill)

        moe_comm_type = self._select_moe_comm_method(num_tokens, with_prefill)

        # If cudagraph_mode.decode_mode() == FULL and
        # cudagraph_mode.seperate_routine(). This means that we are using
        # different graphs and/or modes for mixed prefill-decode batches vs.
        # uniform decode batches. A uniform decode batch means that all
        # requests have identical query length, except a potential virtual
        # request (shorter) in the batch account for padding.
        # Uniform decode batch could either be common pure decode, where
        # max_query_len == 1, or speculative decode, where
        # max_query_len == 1 + num_spec_decode_tokens.

        # When setting max_query_len = 1, we switch to and capture the optimized
        # routine of FA2 for pure decode, i.e., Flashdecode + an optimization
        # for GQA/MQA.
        max_query_len = self.uniform_decode_query_len if uniform_decode else \
                                                                num_tokens

        # Set num_scheduled_tokens based on num_tokens and max_num_seqs
        # for dummy run with LoRA so that the num_reqs collectively
        # has num_tokens in total.
        assert num_tokens <= self.scheduler_config.max_num_batched_tokens
        max_num_reqs = self.max_num_reqs
        if uniform_decode:
            num_reqs = cdiv(num_tokens, max_query_len)
            num_scheduled_tokens_list = [max_query_len] * num_reqs
            if num_tokens % max_query_len != 0:
                num_scheduled_tokens_list[-1] = num_tokens % max_query_len
        else:
            if with_prefill:
                num_reqs = num_tokens
            else:
                num_reqs = (num_tokens + self.decode_token_per_req -
                            1) // self.decode_token_per_req
            num_reqs = min(num_reqs, max_num_reqs)
            min_tokens_per_req = num_tokens // num_reqs
            num_scheduled_tokens_list = [min_tokens_per_req] * num_reqs
            num_scheduled_tokens_list[-1] += num_tokens % num_reqs
        assert sum(num_scheduled_tokens_list) == num_tokens
        assert len(num_scheduled_tokens_list) == num_reqs
        num_scheduled_tokens = np.array(num_scheduled_tokens_list,
                                        dtype=np.int32)

        # Force dummy run on prefill stage when this node is deemed as kv producer.
        if self.is_kv_producer and not self.is_kv_consumer:
            with_prefill = True

        if not self.in_profile_run and self.dynamic_eplb:
            self.eplb_updator.forward_before()

        with self.maybe_dummy_run_with_lora(self.lora_config,
                                            num_scheduled_tokens):
            if self.is_multimodal_model:
                input_ids = None
                inputs_embeds = self.inputs_embeds[:num_tokens]
            else:
                input_ids = self.input_ids[:num_tokens]
                inputs_embeds = None

            if self.uses_mrope:
                positions = self.mrope_positions[:, :num_tokens]
            else:
                positions = self.positions[:num_tokens]

            if get_pp_group().is_first_rank:
                intermediate_tensors = None
            else:
                if self.intermediate_tensors is None:
                    self.intermediate_tensors = (
                        self.model.make_empty_intermediate_tensors(
                            batch_size=num_tokens,
                            dtype=self.dtype,
                            device=self.device))
                intermediate_tensors = IntermediateTensors({
                    k: v[:num_tokens]
                    for k, v in self.intermediate_tensors.items()
                })

            # filter out the valid batch descriptor
            _ag_mode, batch_descriptor = \
                self.aclgraph_dispatcher.dispatch(
                    BatchDescriptor(num_tokens=num_tokens,
                                    uniform_decode=uniform_decode))
            if aclgraph_runtime_mode is not None:
                # we allow forcing NONE when the dispatcher disagrees to support
                # warm ups for aclgraph capture
                assert aclgraph_runtime_mode == CUDAGraphMode.NONE or \
                    aclgraph_runtime_mode == _ag_mode, (
                    f"Aclgraph runtime mode mismatch at dummy_run. "
                    f"Expected {_ag_mode}, but got {aclgraph_runtime_mode}.")
            else:
                aclgraph_runtime_mode = _ag_mode

            # TODO(Mengqing): Set create_mixed_batch to False since it's only used in FI warmup
            # and not supported in ASCEND now. We could remove it in the future.
            attn_metadata = self._build_dummy_attn_metadata(
                False,
                num_reqs=num_reqs,
                num_tokens=num_tokens,
                max_query_len=max_query_len,
                aclgraph_runtime_mode=aclgraph_runtime_mode,
                force_attention=force_attention,
            )

            need_dummy_logits = (not self.in_profile_run
                                 and lmhead_tp_enable())

            if need_dummy_logits:
                max_num_reqs_across_dp = num_tokens if not with_prefill else max_num_reqs
                dummy_indices = torch.zeros(max_num_reqs_across_dp,
                                            dtype=torch.int32)

                def dummy_compute_logits(hidden_states):
                    return self.model.compute_logits(
                        hidden_states[dummy_indices])

            with set_ascend_forward_context(
                    attn_metadata,
                    self.vllm_config,
                    num_tokens=num_tokens,
                    num_tokens_across_dp=num_tokens_across_dp,
                    with_prefill=with_prefill,
                    in_profile_run=self.in_profile_run,
                    reserved_mc2_mask=self.reserved_mc2_mask,
                    moe_comm_type=moe_comm_type,
                    num_actual_tokens=0,
                    aclgraph_runtime_mode=aclgraph_runtime_mode,
                    batch_descriptor=batch_descriptor,
                    prefetch_stream=self.prefetch_stream,
                    model_instance=self.model,
                    weight_prefetch_method=self.weight_prefetch_method):
                hidden_states = self._generate_dummy_run_hidden_states(
                    with_prefill, is_torchair_compile, input_ids, positions,
                    attn_metadata, num_tokens, intermediate_tensors,
                    inputs_embeds)
                if need_dummy_logits:
                    dummy_compute_logits(hidden_states)

            if self.drafter:
                self.drafter.dummy_run(
                    num_tokens=num_tokens,
                    with_prefill=with_prefill,
                    skip_attn=True,
                    num_reqs=num_reqs,
                    num_tokens_across_dp=num_tokens_across_dp,
                    aclgraph_runtime_mode=aclgraph_runtime_mode,
                    batch_descriptor=batch_descriptor)
                if need_dummy_logits:
                    dummy_compute_logits(hidden_states)
            if self.in_profile_run and self.dynamic_eplb:
                self.model.clear_all_moe_loads()
            if not self.in_profile_run and self.dynamic_eplb:
                self.eplb_updator.take_update_info_from_eplb_process()
                self.eplb_updator.forward_end()
            return hidden_states

    @contextmanager
    def set_in_profile_run(self):
        self.in_profile_run = True
        try:
            yield
        finally:
            self.in_profile_run = False

    def profile_run(self) -> None:
        # Trigger compilation for general shape.
        with self.set_in_profile_run():
            hidden_states = self._dummy_run(
                self.max_num_tokens //
                self.pcp_size if self.pcp_size > 1 else self.max_num_tokens,
                with_prefill=True)
            # MC2 will consume additional NPU memory.
            # Therefore, we need to run the MC2 path once here to complete its initialization,
            # allowing vLLM to correctly estimate the maximum memory required.
            if self.max_num_tokens > self.mc2_tokens_capacity and \
                self._select_moe_comm_method(
                    self.mc2_tokens_capacity,
                    with_prefill=True) == MoECommType.MC2:
                self._dummy_run(self.mc2_tokens_capacity, with_prefill=True)

        output = None
        if get_pp_group().is_last_rank:
            if self.is_pooling_model:
                output = self._dummy_pooler_run(hidden_states)
            else:
                # For profile, have maximum num_reqs and that collectively have
                # maximum num_tokens.
                min_tokens_per_req = self.max_num_tokens // self.max_num_reqs
                num_scheduled_tokens_list = [min_tokens_per_req
                                             ] * self.max_num_reqs
                num_scheduled_tokens_list[
                    -1] += self.max_num_tokens % self.max_num_reqs
                num_scheduled_tokens = np.array(num_scheduled_tokens_list,
                                                dtype=np.int32)
                logit_indices = np.cumsum(num_scheduled_tokens) - 1
                # TODO: need to rum a dummy sampler for generate task
                hidden_states = hidden_states[logit_indices]
                output = self.model.compute_logits(hidden_states)

        NPUPlatform.synchronize()
        del hidden_states, output
        self.encoder_cache.clear()
        gc.collect()

    def _dummy_pooler_run_task(
        self,
        hidden_states: torch.Tensor,
        task: PoolingTask,
    ) -> PoolerOutput:
        num_tokens = hidden_states.shape[0]
        max_num_reqs = self.scheduler_config.max_num_seqs
        num_reqs = min(num_tokens, max_num_reqs)
        min_tokens_per_req = num_tokens // num_reqs
        num_scheduled_tokens_list = [min_tokens_per_req] * num_reqs
        num_scheduled_tokens_list[-1] += num_tokens % num_reqs
        assert sum(num_scheduled_tokens_list) == num_tokens
        assert len(num_scheduled_tokens_list) == num_reqs

        req_num_tokens = num_tokens // num_reqs

        dummy_token_ids = torch.zeros((num_reqs, req_num_tokens),
                                      dtype=torch.int32,
                                      device=self.device)

        model = cast(VllmModelForPooling, self.get_model())
        dummy_pooling_params = PoolingParams(task=task)
        to_update = model.pooler.get_pooling_updates(task)
        to_update.apply(dummy_pooling_params)

        dummy_prompt_lens = torch.tensor(
            num_scheduled_tokens_list,
            device="cpu",
        )
        dummy_metadata = PoolingMetadata(
            prompt_lens=dummy_prompt_lens,
            prompt_token_ids=dummy_token_ids,
            pooling_params=[dummy_pooling_params] * num_reqs,
        )

        dummy_metadata.build_pooling_cursor(num_scheduled_tokens_list,
                                            device=hidden_states.device)

        try:
            return model.pooler(hidden_states=hidden_states,
                                pooling_metadata=dummy_metadata)
        except RuntimeError as e:
            if 'out of memory' in str(e):
                raise RuntimeError(
                    "CUDA out of memory occurred when warming up pooler "
                    f"({task=}) with {num_reqs} dummy requests. Please try "
                    "lowering `max_num_seqs` or `gpu_memory_utilization` when "
                    "initializing the engine.") from e
            else:
                raise e

    @torch.inference_mode()
    def _dummy_pooler_run(
        self,
        hidden_states: torch.Tensor,
    ) -> PoolerOutput:
        # Find the task that has the largest output for subsequent steps
        output_size = dict[PoolingTask, float]()
        for task in self.get_supported_pooling_tasks():
            # Run a full batch with each task to ensure none of them OOMs
            output = self._dummy_pooler_run_task(hidden_states, task)
            output_size[task] = sum(o.nbytes for o in output)
            del output  # Allow GC

        max_task = max(output_size.items(), key=lambda x: x[1])[0]
        return self._dummy_pooler_run_task(hidden_states, max_task)

    def eplb_warmup(self):
        if self.dynamic_eplb and not self.is_eplb_warmuped:
            self.is_eplb_warmuped = True
            self.eplb_adaptor = VllmEplbAdaptor(model=self.model)
            self.eplb_loader.set_adator(self.eplb_adaptor)
            self.eplb_updator.set_adaptor(self.eplb_adaptor)
            self.eplb_updator.warm_up_eplb()

    def load_model(self) -> None:
        logger.info("Starting to load model %s...", self.model_config.model)

        with DeviceMemoryProfiler() as m:  # noqa: SIM117
            self.model = get_model(vllm_config=self.vllm_config)
            if self.dynamic_eplb:
                model_register(self.model, self.model_config)
            if is_310p():
                from vllm.model_executor.layers.linear import (
                    MergedColumnParallelLinear, QKVParallelLinear,
                    RowParallelLinear)
                for module in self.model.modules():
                    if isinstance(module,
                                  (MergedColumnParallelLinear,
                                   QKVParallelLinear, RowParallelLinear)):
                        module.weight.data = self._convert_torch_format(
                            module.weight.data)
            if self.drafter:
                logger.info("Loading drafter model...")
                self.drafter.load_model(self.model)
                if self.drafter.name == SpecDcodeType.EAGLE3:
                    self.model.set_aux_hidden_state_layers(
                        self.model.get_eagle3_aux_hidden_state_layers())

            if self.lora_config:
                self.model = self.load_lora_model(self.model, self.vllm_config,
                                                  self.device)
        logger.info("Loading model weights took %.4f GB",
                    m.consumed_memory / float(2**30))

        # wrap the model with full graph wrapper if needed.
        if self.compilation_config.cudagraph_mode.has_full_cudagraphs():
            self.update_stream: torch.npu.Stream = torch.npu.Stream()
            set_graph_params(self.compilation_config.cudagraph_capture_sizes)
            self.model = ACLGraphWrapper(self.model,
                                         self.vllm_config,
                                         runtime_mode=CUDAGraphMode.FULL)

    def _convert_torch_format(self, tensor):
        if ACL_FORMAT == ACL_FORMAT_FRACTAL_NZ \
                and not is_enable_nz():
            return tensor
        tensor = torch_npu.npu_format_cast(tensor, ACL_FORMAT)
        return tensor

    def initialize_kv_cache(self, kv_cache_config: KVCacheConfig) -> None:
        """
        Initialize KV cache based on `kv_cache_config`.
        Args:
            kv_cache_config: Configuration for the KV cache, including the KV
            cache size of each layer
        """
        kv_cache_config = deepcopy(kv_cache_config)
        self.kv_cache_config = kv_cache_config
        self.may_add_encoder_only_layers_to_kv_cache_config()
        # NOTE(cmq): initialize_attn_backend must before using self.attn_groups
        self.initialize_attn_backend(kv_cache_config)
        self.use_hybrid_blocks = (len(self.attn_groups) > 1)
        # NOTE: Currently, we determine whether we need `num_accepted_tokens` through `MambaSpec`.
        self.need_accepted_tokens = any([
            isinstance(attn_group[0].kv_cache_spec, MambaSpec)
            for attn_group in self.attn_groups
        ])

        self.may_reinitialize_input_batch(kv_cache_config)

        if self.use_sparse:
            kv_caches = self.initialize_kv_cache_tensors_deepseek_sfa(
                kv_cache_config)
        elif self.model_config.is_deepseek_mla:
            kv_caches = self.initialize_kv_cache_tensors_deepseek_mla(
                kv_cache_config)
        else:
            kv_caches = self.initialize_kv_cache_tensors(kv_cache_config)

        if has_kv_transfer_group():
            get_kv_transfer_group().register_kv_caches(kv_caches)

    def _align_memory(self, tensor: torch.Tensor,
                      alignment: int) -> torch.Tensor:
        data_ptr = tensor.data_ptr()
        aligned_addr = (data_ptr + alignment - 1) // alignment * alignment
        offset = (aligned_addr - data_ptr) // tensor.element_size()
        return tensor[int(offset):]

    def initialize_kv_cache_tensors_deepseek_sfa(
            self, kv_cache_config: KVCacheConfig) -> dict[str, torch.Tensor]:
        kv_cache_sizes = {}
        for kv_cache_tensor in kv_cache_config.kv_cache_tensors:
            assert len(kv_cache_tensor.shared_by) == 1, (
                "KV cache tensor shared by multiple layers is not supported in "
                "NPU.")
            kv_cache_sizes[kv_cache_tensor.shared_by[0]] = kv_cache_tensor.size

        kv_caches: Dict[str, torch.Tensor] = {}
        for group in self._kv_cache_spec_attn_group_iterator():
            kv_cache_spec = group.kv_cache_spec
            attn_backend = group.backend
            for layer_name in group.layer_names:
                if layer_name in self.runner_only_attn_layers:
                    continue
                tensor_size = kv_cache_sizes[layer_name]
                num_blocks = tensor_size // kv_cache_spec.page_size_bytes
                if self.vllm_config.additional_config.get(
                        "kv_cache_dtype", None) == 'int8':
                    kv_cache_shape = attn_backend.get_bsh_kv_cache_shape(
                        num_blocks, kv_cache_spec.block_size,
                        kv_cache_spec.num_kv_heads, kv_cache_spec.head_size)
                elif hasattr(
                        attn_backend, "get_supported_block_size"
                ) and not self.model_config.is_deepseek_mla and not self.use_sparse:
                    block_size = attn_backend.get_supported_block_size()[0]
                    block_size_chunk = kv_cache_spec.block_size // block_size
                    kv_cache_shape = attn_backend.get_kv_cache_shape(
                        num_blocks * block_size_chunk, block_size,
                        kv_cache_spec.num_kv_heads, kv_cache_spec.head_size)
                else:
                    kv_cache_shape = self.attn_backend.get_kv_cache_shape(
                        num_blocks, kv_cache_spec.block_size,
                        kv_cache_spec.num_kv_heads, kv_cache_spec.head_size)
                dtype = kv_cache_spec.dtype

                alignment = 2 * 1024 * 1024
                num_blocks, block_size, num_kv_heads, head_size = kv_cache_shape
                rope_dim = self.model_config.hf_text_config.qk_rope_head_dim
                nope_dim = head_size - rope_dim
                nope_cache_shape = (num_blocks, block_size, num_kv_heads,
                                    nope_dim)
                rope_cache_shape = (num_blocks, block_size, num_kv_heads,
                                    rope_dim)
                #### k cache
                # TODO(zzzzwwjj): wait transformers add these params
                k_cache_shape = (num_blocks, block_size, 1, 128)
                if self.vllm_config.kv_transfer_config is None:
                    # For no disaggregate pd scenario, allocate kv cache in normal way
                    rope_cache = torch.zeros(rope_cache_shape,
                                             dtype=dtype,
                                             device=self.device)
                    nope_cache = torch.zeros(nope_cache_shape,
                                             dtype=dtype,
                                             device=self.device)
                    rope_cache = self._convert_torch_format(rope_cache)
                    nope_cache = self._convert_torch_format(nope_cache)

                    #### k cache
                    k_cache = torch.zeros(k_cache_shape,
                                          dtype=dtype,
                                          device=self.device)
                    k_cache = self._convert_torch_format(k_cache)
                else:

                    # In order to transfer kv cache through the reigster_memory api from llmdatadist, the memory
                    # address should be aligned by 2M. In most case, torch_npu can allocate 2M aligned memory, but
                    # we found there are also some exceptions during test, so we manual align those memory here, this part
                    # of code may consume 2M * 2 * elem_size memory every layer.
                    nope_allocate_shape = num_blocks * block_size * num_kv_heads * nope_dim
                    nope_allocate_shape_alignment = nope_allocate_shape + alignment
                    rope_allocate_shape = num_blocks * block_size * num_kv_heads * rope_dim
                    rope_allocate_shape_alignment = rope_allocate_shape + alignment

                    nope_cache = torch.zeros(nope_allocate_shape_alignment,
                                             dtype=dtype,
                                             device=self.device)
                    rope_cache = torch.zeros(rope_allocate_shape_alignment,
                                             dtype=dtype,
                                             device=self.device)
                    #### k cache
                    # TODO(zzzzwwjj): wait transformers add these params
                    k_allocate_shape = num_blocks * block_size * 1 * 128
                    k_allocate_shape_alignment = k_allocate_shape + alignment
                    k_cache = torch.zeros(k_allocate_shape_alignment,
                                          dtype=dtype,
                                          device=self.device)

                    nope_cache = self._align_memory(
                        nope_cache,
                        alignment)[:nope_allocate_shape].view(nope_cache_shape)
                    rope_cache = self._align_memory(
                        rope_cache,
                        alignment)[:rope_allocate_shape].view(rope_cache_shape)
                    k_cache = self._align_memory(
                        k_cache,
                        alignment)[:k_allocate_shape].view(k_cache_shape)

                kv_caches[layer_name] = (nope_cache, rope_cache, k_cache)
        bind_kv_cache(kv_caches,
                      self.compilation_config.static_forward_context,
                      self.kv_caches)

        return kv_caches

    def initialize_kv_cache_tensors_deepseek_mla(
            self, kv_cache_config: KVCacheConfig) -> dict[str, torch.Tensor]:
        kv_cache_sizes = {}
        for kv_cache_tensor in kv_cache_config.kv_cache_tensors:
            assert len(kv_cache_tensor.shared_by) == 1, (
                "KV cache tensor shared by multiple layers is not supported in "
                "NPU.")
            kv_cache_sizes[kv_cache_tensor.shared_by[0]] = kv_cache_tensor.size

        kv_caches: Dict[str, torch.Tensor] = {}
        for group in self._kv_cache_spec_attn_group_iterator():
            kv_cache_spec = group.kv_cache_spec
            attn_backend = group.backend
            for layer_name in group.layer_names:
                if layer_name in self.runner_only_attn_layers:
                    continue
                tensor_size = kv_cache_sizes[layer_name]
                num_blocks = tensor_size // kv_cache_spec.page_size_bytes
                if self.vllm_config.additional_config.get(
                        "kv_cache_dtype", None) == 'int8':
                    kv_cache_shape = attn_backend.get_bsh_kv_cache_shape(
                        num_blocks, kv_cache_spec.block_size,
                        kv_cache_spec.num_kv_heads, kv_cache_spec.head_size)
                elif hasattr(attn_backend, "get_supported_block_size"
                             ) and not self.model_config.is_deepseek_mla:
                    block_size = attn_backend.get_supported_block_size()[0]
                    block_size_chunk = kv_cache_spec.block_size // block_size
                    kv_cache_shape = attn_backend.get_kv_cache_shape(
                        num_blocks * block_size_chunk, block_size,
                        kv_cache_spec.num_kv_heads, kv_cache_spec.head_size)
                else:
                    kv_cache_shape = self.attn_backend.get_kv_cache_shape(
                        num_blocks, kv_cache_spec.block_size,
                        kv_cache_spec.num_kv_heads, kv_cache_spec.head_size)
                dtype = kv_cache_spec.dtype

                alignment = 2 * 1024 * 1024
                num_blocks, block_size, num_kv_heads, head_size = kv_cache_shape
                rope_dim = self.model_config.hf_text_config.qk_rope_head_dim
                nope_dim = head_size - rope_dim
                nope_cache_shape = (num_blocks, block_size, num_kv_heads,
                                    nope_dim)
                rope_cache_shape = (num_blocks, block_size, num_kv_heads,
                                    rope_dim)
                if self.vllm_config.kv_transfer_config is None:
                    # For no disaggregate pd scenario, allocate kv cache in normal way
                    rope_cache = torch.zeros(rope_cache_shape,
                                             dtype=dtype,
                                             device=self.device)
                    nope_cache = torch.zeros(nope_cache_shape,
                                             dtype=dtype,
                                             device=self.device)
                    rope_cache = self._convert_torch_format(rope_cache)
                    nope_cache = self._convert_torch_format(nope_cache)
                else:

                    # In order to transfer kv cache through the reigster_memory api from llmdatadist, the memory
                    # address should be aligned by 2M. In most case, torch_npu can allocate 2M aligned memory, but
                    # we found there are also some exceptions during test, so we manual align those memory here, this part
                    # of code may consume 2M * 2 * elem_size memory every layer.
                    nope_allocate_shape = num_blocks * block_size * num_kv_heads * nope_dim
                    nope_allocate_shape_alignment = nope_allocate_shape + alignment
                    rope_allocate_shape = num_blocks * block_size * num_kv_heads * rope_dim
                    rope_allocate_shape_alignment = rope_allocate_shape + alignment

                    nope_cache = torch.zeros(nope_allocate_shape_alignment,
                                             dtype=dtype,
                                             device=self.device)
                    rope_cache = torch.zeros(rope_allocate_shape_alignment,
                                             dtype=dtype,
                                             device=self.device)
                    nope_cache = self._align_memory(
                        nope_cache,
                        alignment)[:nope_allocate_shape].view(nope_cache_shape)
                    rope_cache = self._align_memory(
                        rope_cache,
                        alignment)[:rope_allocate_shape].view(rope_cache_shape)
                kv_caches[layer_name] = (nope_cache, rope_cache)

        bind_kv_cache(kv_caches,
                      self.compilation_config.static_forward_context,
                      self.kv_caches)

        return kv_caches

    def initialize_kv_cache_tensors(
            self, kv_cache_config: KVCacheConfig) -> dict[str, torch.Tensor]:
        """
        Initialize the memory buffer for KV cache.

        Args:
            kv_cache_config: The KV cache config
        Returns:
            Dict[str, torch.Tensor]: A map between layer names to their
            corresponding memory buffer for KV cache.
        """
        # init kv cache tensors
        kv_cache_raw_tensors: dict[str, Union[torch.Tensor,
                                              Optional[torch.Tensor]]] = {}
        # llmdatadist need the addr of cache tensor be aligned with 2M
        alignment = 2 * 1024 * 1024
        for kv_cache_tensor in kv_cache_config.kv_cache_tensors:
            # TODO: REFACTOR ME to sharing hybrid cache
            for idx in range(len(kv_cache_tensor.shared_by)):
                layer_name = kv_cache_tensor.shared_by[idx]
                if "linear_attn" in layer_name:
                    # for mamba linear attention
                    for layer_name_inner in kv_cache_tensor.shared_by:
                        if ("attn" in layer_name_inner and "linear_attn" not in layer_name_inner) or \
                            layer_name_inner in kv_cache_raw_tensors.keys():
                            continue
                        if self.vllm_config.kv_transfer_config is None:
                            tensor = torch.zeros(kv_cache_tensor.size,
                                                 dtype=torch.int8,
                                                 device=self.device)
                        else:
                            cache_size_aligned = kv_cache_tensor.size + alignment
                            tensor = torch.zeros(cache_size_aligned,
                                                 dtype=torch.int8,
                                                 device=self.device)
                            tensor = self._align_memory(
                                tensor, alignment)[:kv_cache_tensor.size]
                        kv_cache_raw_tensors[layer_name_inner] = tensor
                elif "attn" in layer_name:
                    # for other attentions, e.g., self_attn, sliding window attn
                    if self.vllm_config.kv_transfer_config is None:
                        k_tensor = torch.zeros(kv_cache_tensor.size // 2,
                                               dtype=torch.int8,
                                               device=self.device)
                        v_tensor = torch.zeros(kv_cache_tensor.size // 2,
                                               dtype=torch.int8,
                                               device=self.device)
                    else:
                        cache_size = kv_cache_tensor.size // 2
                        cache_size_aligned = kv_cache_tensor.size // 2 + alignment
                        k_tensor = torch.zeros(cache_size_aligned,
                                               dtype=torch.int8,
                                               device=self.device)
                        v_tensor = torch.zeros(cache_size_aligned,
                                               dtype=torch.int8,
                                               device=self.device)
                        k_tensor = self._align_memory(k_tensor,
                                                      alignment)[:cache_size]
                        v_tensor = self._align_memory(v_tensor,
                                                      alignment)[:cache_size]
                    kv_cache_raw_tensors[layer_name] = (k_tensor, v_tensor)

        layer_names = set()
        for group in kv_cache_config.kv_cache_groups:
            for layer_name in group.layer_names:
                if layer_name in self.runner_only_attn_layers:
                    continue
                layer_names.add(layer_name)
        assert layer_names == set(kv_cache_raw_tensors.keys(
        )), "Some layers are not correctly initialized"

        kv_caches: Dict[str, torch.Tensor] = {}
        for group in self._kv_cache_spec_attn_group_iterator():
            kv_cache_spec = group.kv_cache_spec
            attn_backend = group.backend
            for layer_name in group.layer_names:
                if layer_name in self.runner_only_attn_layers:
                    continue

                # TODO: remove this after the OOM issue is located and fixed, otherwise, some model may
                # encounter OOM issue
                if isinstance(kv_cache_spec, FullAttentionSpec):
                    raw_k_tensor, raw_v_tensor = kv_cache_raw_tensors[  # type: ignore
                        layer_name]
                    assert raw_k_tensor is not None
                    assert raw_v_tensor is not None
                    assert (raw_k_tensor.numel() + raw_v_tensor.numel()
                            ) % kv_cache_spec.page_size_bytes == 0
                    num_blocks = (raw_k_tensor.numel() + raw_v_tensor.numel()
                                  ) // kv_cache_spec.page_size_bytes

                    # `num_blocks` is the number of blocks the model runner can use.
                    # `kv_cache_config.num_blocks` is the number of blocks that
                    # KVCacheManager may allocate.
                    # Since different GPUs may have different number of layers and
                    # different memory capacities, `num_blocks` can be different on
                    # different GPUs, and `kv_cache_config.num_blocks` is set to
                    # the min of all `num_blocks`. Verify it here.
                    assert num_blocks >= kv_cache_config.num_blocks

                    if self.vllm_config.additional_config.get(
                            "kv_cache_dtype", None) == 'int8':
                        kv_cache_shape = attn_backend.get_bsh_kv_cache_shape(
                            num_blocks, kv_cache_spec.block_size,
                            kv_cache_spec.num_kv_heads,
                            kv_cache_spec.head_size)
                    elif hasattr(attn_backend, "get_supported_block_size"
                                 ) and self.use_hybrid_blocks:
                        block_size = attn_backend.get_supported_block_size()[0]

                        block_size_chunk = kv_cache_spec.block_size // block_size
                        kv_cache_shape = attn_backend.get_kv_cache_shape(
                            num_blocks * block_size_chunk, block_size,
                            kv_cache_spec.num_kv_heads,
                            kv_cache_spec.head_size)
                    else:
                        kv_cache_shape = self.attn_backend.get_kv_cache_shape(
                            num_blocks, kv_cache_spec.block_size,
                            kv_cache_spec.num_kv_heads,
                            kv_cache_spec.head_size)
                    dtype = kv_cache_spec.dtype
                    k_cache = raw_k_tensor.view(dtype).view(kv_cache_shape[1:])
                    k_cache = self._convert_torch_format(k_cache)
                    v_cache = raw_v_tensor.view(dtype).view(kv_cache_shape[1:])
                    v_cache = self._convert_torch_format(v_cache)
                    kv_caches[layer_name] = (k_cache, v_cache)
                elif isinstance(kv_cache_spec, MambaSpec):
                    raw_tensor = kv_cache_raw_tensors[layer_name]
                    assert raw_tensor is not None
                    assert raw_tensor.numel(
                    ) % kv_cache_spec.page_size_bytes == 0
                    num_blocks = raw_tensor.numel(
                    ) // kv_cache_spec.page_size_bytes

                    # `num_blocks` is the number of blocks the model runner can use.
                    # `kv_cache_config.num_blocks` is the number of blocks that
                    # KVCacheManager may allocate.
                    # Since different GPUs may have different number of layers and
                    # different memory capacities, `num_blocks` can be different on
                    # different GPUs, and `kv_cache_config.num_blocks` is set to
                    # the min of all `num_blocks`. Verify it here.
                    assert num_blocks >= kv_cache_config.num_blocks

                    state_tensors = []
                    storage_offset_bytes = 0
                    for (shape, dtype) in zip(kv_cache_spec.shapes,
                                              kv_cache_spec.dtypes):
                        dtype_size = get_dtype_size(dtype)
                        num_element_per_page = (
                            kv_cache_spec.page_size_bytes // dtype_size)
                        target_shape = (num_blocks, *shape)
                        stride = torch.empty(target_shape).stride()
                        target_stride = (num_element_per_page, *stride[1:])
                        assert storage_offset_bytes % dtype_size == 0
                        tensor = torch.as_strided(
                            raw_tensor.view(dtype),
                            size=target_shape,
                            stride=target_stride,
                            storage_offset=storage_offset_bytes // dtype_size,
                        )
                        state_tensors.append(tensor)
                        storage_offset_bytes += stride[0] * dtype_size
                    kv_caches[layer_name] = state_tensors
                else:
                    raise ValueError("Unknown KV cache spec type.")

        bind_kv_cache(kv_caches,
                      self.compilation_config.static_forward_context,
                      self.kv_caches)

        return kv_caches

    def may_reinitialize_input_batch(self,
                                     kv_cache_config: KVCacheConfig) -> None:
        """
        Re-initialize the input batch if the block sizes are different from
        `[self.cache_config.block_size]`. This usually happens when there
        are multiple KV cache groups.

        Args:
            kv_cache_config: The KV cache configuration.
        """
        block_sizes = [
            kv_cache_group.kv_cache_spec.block_size
            for kv_cache_group in kv_cache_config.kv_cache_groups
            if not isinstance(kv_cache_group.kv_cache_spec,
                              EncoderOnlyAttentionSpec)
        ]

        # Generate kernel_block_sizes that matches each block_size
        # For attention backends that support virtual block splitting,
        # use the supported block sizes from the backend
        # For other backends (like Mamba), use [0] (no splitting)
        kernel_block_sizes = []
        for kv_cache_group_id, kv_cache_group in enumerate(
                kv_cache_config.kv_cache_groups):

            if isinstance(kv_cache_group.kv_cache_spec,
                          EncoderOnlyAttentionSpec):
                continue
            elif isinstance(kv_cache_group.kv_cache_spec, AttentionSpec):
                # This is an attention backend that supports virtual
                # block splitting. Get the supported block sizes from
                # the backend.
                try:
                    attn_groups = self.attn_groups[kv_cache_group_id]
                except IndexError:
                    attn_groups = None
                if attn_groups and self.use_hybrid_blocks:
                    # Use the backend's supported block size list
                    backend = attn_groups[0].backend
                    supported_sizes = backend.get_supported_block_size()
                    # If no specific sizes supported, use cache config
                    # block_size
                    kernel_block_size_list = (supported_sizes
                                              if supported_sizes else
                                              [self.cache_config.block_size])
                else:
                    # Fallback to cache config block_size if no backend found
                    kernel_block_size_list = [self.cache_config.block_size]
                kernel_block_sizes.append(kernel_block_size_list)
            else:
                # This is likely Mamba or other non-attention cache,
                # no splitting.
                # NOTE: set kernel_block_sizes to 0 to disable slotmapping computation
                # of mamba block. In this case, BlockTable.block_size will never equal
                # to kernel_block_sizes[0]
                kernel_block_sizes.append([0])

        if block_sizes != [
                self.cache_config.block_size
        ] or kernel_block_sizes != [[self.cache_config.block_size]]:
            assert self.cache_config.cpu_offload_gb == 0, (
                "Cannot re-initialize the input batch when CPU weight "
                "offloading is enabled. See https://github.com/vllm-project/vllm/pull/18298 "  # noqa: E501
                "for more details.")
            self.input_batch = InputBatch(
                max_num_reqs=self.max_num_reqs,
                max_model_len=self.model_config.max_model_len,
                max_num_batched_tokens=self.max_num_tokens,
                device=self.device,
                pin_memory=self.pin_memory,
                vocab_size=self.model_config.get_vocab_size(),
                block_sizes=block_sizes,
                is_spec_decode=bool(self.vllm_config.speculative_config),
                logitsprocs=self.input_batch.logitsprocs,
                is_pooling_model=self.is_pooling_model,
                num_speculative_tokens=(
                    self.vllm_config.speculative_config.num_speculative_tokens
                    if self.vllm_config.speculative_config else 0),
                kernel_block_sizes=kernel_block_sizes,
            )

    def may_add_encoder_only_layers_to_kv_cache_config(self) -> None:
        """
        Add encoder-only layers to the KV cache config.
        """
        block_size = self.vllm_config.cache_config.block_size
        encoder_only_attn_specs: dict[AttentionSpec,
                                      list[str]] = defaultdict(list)
        attn_layers = get_layers_from_vllm_config(self.vllm_config, Attention)
        for layer_name, attn_module in attn_layers.items():
            if attn_module.attn_type == AttentionType.ENCODER_ONLY:
                attn_spec: AttentionSpec = EncoderOnlyAttentionSpec(
                    block_size=block_size,
                    num_kv_heads=attn_module.num_kv_heads,
                    head_size=attn_module.head_size,
                    dtype=self.kv_cache_dtype)
                encoder_only_attn_specs[attn_spec].append(layer_name)
                self.runner_only_attn_layers.add(layer_name)
        if len(encoder_only_attn_specs) > 0:
            assert len(
                encoder_only_attn_specs
            ) == 1, "Only support one encoder-only attention spec now"
            spec, layer_names = encoder_only_attn_specs.popitem()
            self.kv_cache_config.kv_cache_groups.append(
                KVCacheGroupSpec(layer_names=layer_names, kv_cache_spec=spec))

    def initialize_attn_backend(self, kv_cache_config: KVCacheConfig) -> None:
        """
        Initialize the attention backends and attention metadata builders.
        """
        assert len(self.attn_groups) == 0, \
            "Attention backends are already initialized"

        class AttentionGroupKey(NamedTuple):
            attn_backend: type[AttentionBackend]
            kv_cache_spec: KVCacheSpec

        def get_attn_backends_for_group(
            kv_cache_group_spec: KVCacheGroupSpec,
        ) -> dict[AttentionGroupKey, list[str]]:
            layers = get_layers_from_vllm_config(
                self.vllm_config, AttentionLayerBase,
                kv_cache_group_spec.layer_names)
            attn_backends = {}
            attn_backend_layers = defaultdict(list)
            # Dedupe based on full class name; this is a bit safer than
            # using the class itself as the key because when we create dynamic
            # attention backend subclasses (e.g. ChunkedLocalAttention) unless
            # they are cached correctly, there will be different objects per
            # layer.
            for layer_name in kv_cache_group_spec.layer_names:
                attn_backend = layers[layer_name].get_attn_backend()
                full_cls_name = attn_backend.full_cls_name()
                layer_kv_cache_spec = kv_cache_group_spec.kv_cache_spec
                if isinstance(layer_kv_cache_spec, UniformTypeKVCacheSpecs):
                    layer_kv_cache_spec = layer_kv_cache_spec.kv_cache_specs[
                        layer_name]
                key = (full_cls_name, layer_kv_cache_spec)
                attn_backends[key] = AttentionGroupKey(attn_backend,
                                                       layer_kv_cache_spec)
                attn_backend_layers[key].append(layer_name)
            return {
                attn_backends[k]: v
                for k, v in attn_backend_layers.items()
            }

        def create_attn_groups(
            attn_backends_map: dict[AttentionBackend, list[str]],
        ) -> list[AttentionGroup]:
            attn_groups: list[AttentionGroup] = []
            for (attn_backend,
                 kv_cache_spec), layer_names in attn_backends_map.items():
                attn_metadata_builders = []
                attn_metadata_builders.append(attn_backend.get_builder_cls()(
                    kv_cache_spec,
                    layer_names,
                    self.vllm_config,
                    self.device,
                ))
                attn_group = AttentionGroup(attn_backend,
                                            attn_metadata_builders,
                                            layer_names, kv_cache_spec)
                attn_groups.append(attn_group)
            return attn_groups

        for kv_cache_group_spec in kv_cache_config.kv_cache_groups:
            attn_backends = get_attn_backends_for_group(  # type: ignore
                kv_cache_group_spec)
            self.attn_groups.append(create_attn_groups(attn_backends))

        # Calculate reorder batch threshold (if needed)
        self.calculate_reorder_batch_threshold()

    def _attn_group_iterator(self) -> Iterator[AttentionGroup]:
        return itertools.chain.from_iterable(self.attn_groups)

    def _kv_cache_spec_attn_group_iterator(self) -> Iterator[AttentionGroup]:
        if not self.kv_cache_config.kv_cache_groups:
            return
        for attn_groups in self.attn_groups:
            yield from attn_groups

    def calculate_reorder_batch_threshold(self) -> None:
        """
        Check that if any backends reorder batches; that the reordering
        is compatible (e.g., decode threshold is the same)
        """
        for group in self._attn_group_iterator():
            attn_metadata_builder_i = group.get_metadata_builder()
            if hasattr(attn_metadata_builder_i, "reorder_batch_threshold"):
                # check that if any backends reorder batches; that the reordering
                # is compatible (e.g., decode threshold is the same)
                reorder_batch_threshold_i = (
                    attn_metadata_builder_i.reorder_batch_threshold)
                if reorder_batch_threshold_i is not None:
                    if self.reorder_batch_threshold is not None:
                        if reorder_batch_threshold_i != \
                            self.reorder_batch_threshold:
                            raise ValueError(
                                f"Attention backend reorders decodes with "
                                f"threshold {reorder_batch_threshold_i} but other "
                                f"backend uses threshold "
                                f"{self.reorder_batch_threshold}")
                    else:
                        self.reorder_batch_threshold = reorder_batch_threshold_i

    def get_kv_cache_spec_v0110(self) -> dict[str, KVCacheSpec]:
        """
        Generates the KVCacheSpec by parsing the kv cache format from each
        Attention module in the static forward context.
        Returns:
            KVCacheSpec: A dictionary mapping layer names to their KV cache
            format. Layers that do not need KV cache are not included.
        """

        block_size = self.vllm_config.cache_config.block_size
        use_mla = self.vllm_config.model_config.use_mla
        use_sparse = self.use_sparse
        kv_cache_spec: dict[str, KVCacheSpec] = {}
        attn_layers = get_layers_from_vllm_config(self.vllm_config, Attention)
        for layer_name, attn_module in attn_layers.items():
            if (kv_tgt_layer :=
                    attn_module.kv_sharing_target_layer_name) is not None:
                # The layer doesn't need its own KV cache and will use that of
                # the target layer. We skip creating a KVCacheSpec for it, so
                # that KV cache management logic will act as this layer does
                # not exist, and doesn't allocate KV cache for the layer. This
                # enables the memory saving of cross-layer kv sharing, allowing
                # a given amount of memory to accommodate longer context lengths
                # or enable more requests to be processed simultaneously.
                self.shared_kv_cache_layers[layer_name] = kv_tgt_layer
                continue
            if isinstance(attn_module, AscendMultiHeadLatentAttention):
                continue

            # TODO: Support other attention modules, e.g., cross-attention
            # TODO(lucas): move the attention specs into the model layers like
            # the attention backends
            if attn_module.attn_type == AttentionType.DECODER:
                if use_mla and not use_sparse:
                    kv_cache_spec[layer_name] = MLAAttentionSpec(
                        block_size=block_size,
                        num_kv_heads=attn_module.num_kv_heads,
                        head_size=attn_module.head_size,
                        dtype=self.kv_cache_dtype,
                        cache_dtype_str=self.cache_config.cache_dtype)
                else:
                    # TODO(cmq): This is a hack way to fix deepseek kvcache when
                    # using DSA. Fix the spec in vLLM is a finnal way.
                    kv_cache_spec[layer_name] = FullAttentionSpec(
                        block_size=block_size,
                        num_kv_heads=attn_module.num_kv_heads,
                        head_size=attn_module.head_size,
                        dtype=self.kv_cache_dtype)
            elif attn_module.attn_type in (AttentionType.ENCODER,
                                           AttentionType.ENCODER_ONLY):
                # encoder-only attention does not need KV cache.
                continue
            elif attn_module.attn_type == AttentionType.ENCODER_DECODER:
                raise NotImplementedError
            else:
                raise ValueError(
                    f"Unknown attention type: {attn_module.attn_type}")

        mamba_layers = get_layers_from_vllm_config(self.vllm_config, MambaBase)
        if len(mamba_layers) > 0:
            if (self.vllm_config.speculative_config is not None
                    and self.vllm_config.model_config.hf_config.model_type
                    not in ["qwen3_next"]):
                raise NotImplementedError(
                    "Mamba with speculative decoding is not supported yet.")
            if self.vllm_config.cache_config.enable_prefix_caching:
                raise NotImplementedError(
                    "Prefix caching is not supported for Mamba yet.")
            max_model_len = self.vllm_config.model_config.max_model_len

            page_size_padded = (
                self.vllm_config.cache_config.mamba_page_size_padded)

            # Set block_size to max_model_len, so that mamba model will always
            # have only one block in the KV cache.
            for layer_name, mamba_module in mamba_layers.items():
                kv_cache_spec[layer_name] = MambaSpec(
                    shapes=mamba_module.get_state_shape(),
                    dtypes=mamba_module.get_state_dtype(),
                    block_size=max_model_len,
                    page_size_padded=page_size_padded,
                    mamba_type=mamba_module.mamba_type,
                    num_speculative_blocks=(
                        self.speculative_config.num_speculative_tokens
                        if self.speculative_config else 0),
                )

        return kv_cache_spec

    def get_kv_cache_spec(self) -> dict[str, KVCacheSpec]:
        """
        Generates the KVCacheSpec by parsing the kv cache format from each
        Attention module in the static forward context.
        Returns:
            KVCacheSpec: A dictionary mapping layer names to their KV cache
            format. Layers that do not need KV cache are not included.
        """
        if vllm_version_is("0.11.0"):
            return self.get_kv_cache_spec_v0110()

        block_size = self.vllm_config.cache_config.block_size
        use_mla = self.vllm_config.model_config.use_mla
        kv_cache_spec: dict[str, KVCacheSpec] = {}
        attn_layers = get_layers_from_vllm_config(self.vllm_config,
                                                  AttentionLayerBase)
        for layer_name, attn_module in attn_layers.items():
            if isinstance(attn_module, Attention):
                if (kv_tgt_layer :=
                        attn_module.kv_sharing_target_layer_name) is not None:
                    # The layer doesn't need its own KV cache and will use that of
                    # the target layer. We skip creating a KVCacheSpec for it, so
                    # that KV cache management logic will act as this layer does
                    # not exist, and doesn't allocate KV cache for the layer. This
                    # enables the memory saving of cross-layer kv sharing, allowing
                    # a given amount of memory to accommodate longer context lengths
                    # or enable more requests to be processed simultaneously.
                    self.shared_kv_cache_layers[layer_name] = kv_tgt_layer
                    continue

                # TODO: Support other attention modules, e.g., cross-attention
                # TODO(lucas): move the attention specs into the model layers like
                # the attention backends
                if attn_module.attn_type == AttentionType.DECODER:
                    kv_cache_spec[layer_name] = FullAttentionSpec(
                        block_size=block_size,
                        num_kv_heads=attn_module.num_kv_heads,
                        head_size=attn_module.head_size,
                        dtype=self.kv_cache_dtype)
                elif attn_module.attn_type in (AttentionType.ENCODER,
                                               AttentionType.ENCODER_ONLY):
                    # encoder-only attention does not need KV cache.
                    continue
                elif attn_module.attn_type == AttentionType.ENCODER_DECODER:
                    raise NotImplementedError
                else:
                    raise ValueError(
                        f"Unknown attention type: {attn_module.attn_type}")

            elif isinstance(attn_module, MLAAttention):
                if use_mla and not self.use_sparse:
                    kv_cache_spec[layer_name] = MLAAttentionSpec(
                        block_size=block_size,
                        num_kv_heads=1,
                        head_size=attn_module.head_size,
                        dtype=self.kv_cache_dtype,
                        cache_dtype_str=self.cache_config.cache_dtype)
                else:
                    # TODO(cmq): This is a hack way to fix deepseek kvcache when
                    # using DSA. Fix the spec in vLLM is a finnal way.
                    kv_cache_spec[layer_name] = FullAttentionSpec(
                        block_size=block_size,
                        num_kv_heads=1,
                        head_size=attn_module.head_size,
                        dtype=self.kv_cache_dtype)

        mamba_layers = get_layers_from_vllm_config(self.vllm_config, MambaBase)
        if len(mamba_layers) > 0:
            if (self.vllm_config.speculative_config is not None
                    and self.vllm_config.model_config.hf_config.model_type
                    not in ["qwen3_next"]):
                raise NotImplementedError(
                    "Mamba with speculative decoding is not supported yet.")
            if self.vllm_config.cache_config.enable_prefix_caching:
                raise NotImplementedError(
                    "Prefix caching is not supported for Mamba yet.")
            max_model_len = self.vllm_config.model_config.max_model_len

            page_size_padded = (
                self.vllm_config.cache_config.mamba_page_size_padded)

            # Set block_size to max_model_len, so that mamba model will always
            # have only one block in the KV cache.
            for layer_name, mamba_module in mamba_layers.items():
                kv_cache_spec[layer_name] = MambaSpec(
                    shapes=mamba_module.get_state_shape(),
                    dtypes=mamba_module.get_state_dtype(),
                    block_size=max_model_len,
                    page_size_padded=page_size_padded,
                    mamba_type=mamba_module.mamba_type,
                    num_speculative_blocks=(
                        self.speculative_config.num_speculative_tokens
                        if self.speculative_config else 0),
                )

        return kv_cache_spec

    def initialize_aclgraph_capture(self) -> None:
        min_ag_support = AttentionCGSupport.ALWAYS
        min_ag_builder_name = None

        for attn_group in self._attn_group_iterator():
            builder = attn_group.get_metadata_builder()
            if builder.aclgraph_support.value < min_ag_support.value:
                min_ag_support = builder.aclgraph_support
                min_ag_builder_name = builder.__class__.__name__

        # This is an imitation of compilation_config.splitting_ops_contain_attention()
        splitting_ops_contain_attention = (
            self.compilation_config.splitting_ops is not None
            and all(op in self.compilation_config.splitting_ops for op in [
                "vllm.mla_forward",
            ]))

        # Flexible resolve the aclgraph mode
        aclgraph_mode = self.compilation_config.cudagraph_mode
        # check graph for mixed batch is supported
        if aclgraph_mode.mixed_mode() == CUDAGraphMode.FULL \
            and min_ag_support != AttentionCGSupport.ALWAYS:
            msg = (f"ACLGraphMode.{aclgraph_mode.name} is not supported "
                   f"with {min_ag_builder_name} backend (support: "
                   f"{min_ag_support})")
            if min_ag_support == AttentionCGSupport.NEVER:
                # if not supported any full graphs, just raise it.
                msg += "; please try cudagraph_mode=PIECEWISE, and "\
                    "make sure compilation level is piecewise"
                raise ValueError(msg)

            # attempt to resolve the full graph related mode
            if splitting_ops_contain_attention:
                msg += "; setting cudagraph_mode=FULL_AND_PIECEWISE"
                aclgraph_mode = self.compilation_config.cudagraph_mode = (
                    CUDAGraphMode.FULL_AND_PIECEWISE)
            else:
                msg += "; setting cudagraph_mode=FULL_DECODE_ONLY"
                aclgraph_mode = self.compilation_config.cudagraph_mode = (
                    CUDAGraphMode.FULL_DECODE_ONLY)
            logger.warning(msg)

        # double check that we can support full graph if they are requested
        # even after automatic downgrades
        if aclgraph_mode.has_full_cudagraphs() \
            and min_ag_support == AttentionCGSupport.NEVER:
            raise ValueError(f"CUDAGraphMode.{aclgraph_mode.name} is not "
                             f"supported with {min_ag_builder_name} backend ("
                             f"support:{min_ag_support}) "
                             "; please try cudagraph_mode=PIECEWISE, "
                             "and make sure compilation level is piecewise")

        self.aclgraph_dispatcher.initialize_cudagraph_keys(
            self.compilation_config.cudagraph_mode,
            self.uniform_decode_query_len)

    def _capture_aclgraphs(self, compilation_cases: list[int],
                           aclgraph_runtime_mode: CUDAGraphMode,
                           uniform_decode: bool):
        assert aclgraph_runtime_mode != CUDAGraphMode.NONE and \
            aclgraph_runtime_mode in [CUDAGraphMode.FULL,
                                      CUDAGraphMode.PIECEWISE]

        # Only rank 0 should print progress bar during capture
        if is_global_first_rank():
            logger.info(
                "Starting to capture ACL graphs for cases: %s, "
                "mode: %s, uniform_decode: %s", compilation_cases,
                aclgraph_runtime_mode.name, uniform_decode)
            compilation_cases = tqdm(
                compilation_cases,
                disable=not self.load_config.use_tqdm_on_load,
                desc="Capturing ACL graphs ({}, {})".format(
                    "decode" if uniform_decode else "mixed prefill-decode",
                    aclgraph_runtime_mode.name))
        # We skip EPLB here since we don't want to record dummy metrics
        for num_tokens in compilation_cases:
            for _ in range(self.compilation_config.cudagraph_num_of_warmups):
                # Use CUDAGraphRuntimeStyle.NONE (default) for warmup.
                # But be careful, warm up with `NONE`is orthogonal to
                # if we want to warm up attention or not. This is
                # different from the case where `FULL` implies capture
                # attention while `PIECEWISE` implies no attention.
                force_attention = (aclgraph_runtime_mode == CUDAGraphMode.FULL)
                self._dummy_run(num_tokens,
                                aclgraph_runtime_mode=CUDAGraphMode.NONE,
                                force_attention=force_attention,
                                uniform_decode=uniform_decode)
            self._dummy_run(num_tokens,
                            aclgraph_runtime_mode=aclgraph_runtime_mode,
                            force_attention=force_attention,
                            uniform_decode=uniform_decode)

    def _capture_model(self):
        if not self.use_aclgraph:
            logger.warning(
                "Skipping ACL graph capture. To turn on ACL graph capture, "
                "ensure `aclraph_mode` was not manually set to `NONE`")
            return
        else:
            self.initialize_aclgraph_capture()

        set_cudagraph_capturing_enabled(True)
        # Trigger ACL graph capture for specific shapes.
        # Capture the large shapes first so that the smaller shapes
        # can reuse the memory pool allocated for the large shapes.
        with graph_capture(device=self.device):
            aclgraph_mode = self.compilation_config.cudagraph_mode
            if aclgraph_mode.mixed_mode() != CUDAGraphMode.NONE:
                aclgraph_runtime_mode = aclgraph_mode.mixed_mode()

                compilation_cases = list(reversed(self.aclgraph_batch_sizes))

                try:
                    self._capture_aclgraphs(
                        compilation_cases,
                        aclgraph_runtime_mode=aclgraph_runtime_mode,
                        uniform_decode=False)
                except Exception as e:
                    error_msg = str(e)
                    error_code = '0x7020023'
                    pattern = r'retCode=([^,\s\.]+)'
                    match = re.search(pattern, error_msg)
                    if match:
                        retCode = match.group(1)
                    # Determine whether the error message is caused by stream capture failure.
                    if match and retCode == error_code:
                        logger.error(
                            f"ACLgraph sizes capture fail: {type(e).__name__}:\n"
                            "ACLgraph has insufficient available streams to capture the configured number of sizes. "
                            "Please verify both the availability of adequate streams and the appropriateness of the configured size count.\n\n"
                            "Recommended solutions:\n"
                            "1. Manually configure the compilation_config parameter "
                            "with a reduced set of sizes: '{\"cudagraph_capture_sizes\":[size1, size2, size3, ...]}'.\n"
                            "2. Utilize ACLgraph's full graph mode as an alternative to the piece-wise approach.\n\n"
                            f"{str(e)}")
                    raise

            if aclgraph_mode.decode_mode() == CUDAGraphMode.FULL and \
                aclgraph_mode.separate_routine():
                max_num_tokens = self.scheduler_config.max_num_seqs * \
                        self.uniform_decode_query_len
                decode_cudagraph_batch_sizes = [
                    x for x in self.aclgraph_batch_sizes if x <= max_num_tokens
                    and x >= self.uniform_decode_query_len
                ]
                compilation_cases_decode = list(
                    reversed(decode_cudagraph_batch_sizes))
                self._capture_aclgraphs(
                    compilation_cases=compilation_cases_decode,
                    aclgraph_runtime_mode=CUDAGraphMode.FULL,
                    uniform_decode=True)

        # Disable aclgraph capturing globally, so any unexpected aclgraph
        # capturing will be detected and raise an error after here.
        # Note: We don't put it into graph_capture context manager because
        # we may doing lazy capturing in future that still allows capturing
        # after here.
        set_cudagraph_capturing_enabled(False)

    def capture_model(self) -> None:

        compilation_counter.num_gpu_runner_capture_triggers += 1

        start_time = time.perf_counter()
        start_free_npu_memory = torch.npu.mem_get_info()[0]

        self._capture_model()

        end_time = time.perf_counter()
        end_free_npu_memory = torch.npu.mem_get_info()[0]
        elapsed_time = end_time - start_time
        npu_graph_size = start_free_npu_memory - end_free_npu_memory
        # This usually takes 5~20 seconds.
        logger.info("Graph capturing finished in %.0f secs, took %.2f GiB",
                    elapsed_time, npu_graph_size / (1 << 30))

    def _get_prompt_logprobs_dict(
        self,
        hidden_states: torch.Tensor,
        scheduler_output: "SchedulerOutput",
    ) -> dict[str, Optional[LogprobsTensors]]:
        num_prompt_logprobs_dict = self.input_batch.num_prompt_logprobs
        if not num_prompt_logprobs_dict:
            return {}

        in_progress_dict = self.input_batch.in_progress_prompt_logprobs_cpu
        prompt_logprobs_dict: dict[str, Optional[LogprobsTensors]] = {}

        # Since prompt logprobs are a rare feature, prioritize simple,
        # maintainable loop over optimal performance.
        completed_prefill_reqs = []
        for req_id, num_prompt_logprobs in num_prompt_logprobs_dict.items():

            num_tokens = scheduler_output.num_scheduled_tokens[req_id]

            # Get metadata for this request.
            request = self.requests[req_id]
            num_prompt_tokens = len(request.prompt_token_ids)
            prompt_token_ids = torch.tensor(request.prompt_token_ids).to(
                self.device, non_blocking=True)

            # Set up target LogprobsTensors object.
            logprobs_tensors = in_progress_dict.get(req_id)
            if not logprobs_tensors:
                # Create empty logprobs CPU tensors for the entire prompt.
                # If chunked, we'll copy in slice by slice.
                logprobs_tensors = LogprobsTensors.empty_cpu(
                    num_prompt_tokens - 1, num_prompt_logprobs + 1)
                in_progress_dict[req_id] = logprobs_tensors

            # Determine number of logits to retrieve.
            start_idx = request.num_computed_tokens
            start_tok = start_idx + 1
            num_remaining_tokens = num_prompt_tokens - start_tok
            if num_tokens <= num_remaining_tokens:
                # This is a chunk, more tokens remain.
                # In the == case, there are no more prompt logprobs to produce
                # but we want to defer returning them to the next step where we
                # have new generated tokens to return.
                num_logits = num_tokens
            else:
                # This is the last chunk of prompt tokens to return.
                num_logits = num_remaining_tokens
                completed_prefill_reqs.append(req_id)
                prompt_logprobs_dict[req_id] = logprobs_tensors

            if num_logits <= 0:
                # This can happen for the final chunk if we prefilled exactly
                # (num_prompt_tokens - 1) tokens for this request in the prior
                # step. There are no more prompt logprobs to produce.
                continue

            # Get the logits corresponding to this req's prompt tokens.
            # If this is a partial request (i.e. chunked prefill),
            # then there is prompt logprob generated for each index.
            req_idx = self.input_batch.req_id_to_index[req_id]
            offset = self.query_start_loc_np[req_idx].item()
            prompt_hidden_states = hidden_states[offset:offset + num_logits]
            logits = self.model.compute_logits(prompt_hidden_states)

            # Get the "target" tokens for each index. For prompt at index i,
            # the token at prompt index i+1 is the "sampled" token we want
            # to gather the logprob for.
            tgt_token_ids = prompt_token_ids[start_tok:start_tok + num_logits]

            # Compute prompt logprobs.
            logprobs = self.sampler.compute_logprobs(logits)
            token_ids, logprobs, ranks = self.sampler.gather_logprobs(
                logprobs, num_prompt_logprobs, tgt_token_ids)

            # Transfer NPU->CPU async.
            chunk_slice = slice(start_idx, start_idx + num_logits)
            logprobs_tensors.logprob_token_ids[chunk_slice].copy_(
                token_ids, non_blocking=True)
            logprobs_tensors.logprobs[chunk_slice].copy_(logprobs,
                                                         non_blocking=True)
            logprobs_tensors.selected_token_ranks[chunk_slice].copy_(
                ranks, non_blocking=True)

        # Remove requests that have completed prefill from the batch
        # num_prompt_logprobs_dict.
        for req_id in completed_prefill_reqs:
            del num_prompt_logprobs_dict[req_id]
            del in_progress_dict[req_id]

        # Must synchronize the non-blocking NPU->CPU transfers.
        if prompt_logprobs_dict:
            torch.npu.synchronize()

        return prompt_logprobs_dict

    def get_supported_pooling_tasks(self):
        model = self.get_model()
        if not is_pooling_model(model):
            return []

        return list(model.pooler.get_supported_tasks())

    def _build_drafter_prepare_inputs_torchair_param(self):
        return False

    def _update_tokens_for_pcp(self, tokens):
        num_reqs = self.input_batch.num_reqs
        self.num_pcp_pads = self.num_pcp_pads[:num_reqs]
        if not self.pcp_size > 1:
            return tokens, None, None
        tokens = np.array(tokens, dtype=np.int32)
        num_decode_reqs = sum(
            self.input_batch.num_computed_tokens_cpu[:num_reqs] >=
            self.input_batch.num_prompt_tokens[:num_reqs])
        num_padded_scheduled_tokens = np.ceil(
            tokens /
            (2 * self.pcp_size)).astype(np.int32) * (2 * self.pcp_size)
        num_padded_scheduled_tokens[:num_decode_reqs] = self.pcp_size
        self.num_pcp_pads = num_padded_scheduled_tokens - tokens
        cu_padded_tokens, pcp_padded_arange = \
            self._get_cumsum_and_arange(num_padded_scheduled_tokens)
        unpad_mask = torch.from_numpy(
            pcp_padded_arange < np.repeat(tokens, num_padded_scheduled_tokens))

        pcp_tokens = num_padded_scheduled_tokens // self.pcp_size
        pcp_chunk_sizes = (pcp_tokens // 2).clip(min=1)
        _, pcp_arange = self._get_cumsum_and_arange(pcp_tokens)
        _, pcp_chunk_arange = self._get_cumsum_and_arange(pcp_chunk_sizes)
        pcp_head_chunk_mask = pcp_arange < np.repeat(pcp_chunk_sizes,
                                                     pcp_tokens)

        def get_current_rank_positions(cu_tokens, rank):
            positions_start_loc = np.zeros_like(cu_tokens)
            positions_start_loc[1:] = cu_tokens[:-1]
            positions = np.zeros(len(pcp_head_chunk_mask), dtype=np.int32)
            head_start_loc = positions_start_loc + rank * pcp_chunk_sizes
            tail_start_loc = positions_start_loc + \
                (2 * self.pcp_size - rank - 1) * pcp_chunk_sizes
            positions[pcp_head_chunk_mask] = pcp_chunk_arange + \
                np.repeat(head_start_loc, pcp_chunk_sizes)
            # Decode reqs do not have tail chunks.
            positions[~pcp_head_chunk_mask] = \
                pcp_chunk_arange[num_decode_reqs:] + \
                np.repeat(tail_start_loc, pcp_chunk_sizes)[num_decode_reqs:]
            return positions

        positions = get_current_rank_positions(
            np.zeros(num_reqs, dtype=np.int32), self.pcp_rank)
        # Decode tokens are duplicate and their positions always be 0.
        positions[:num_decode_reqs] = 0

        all_positions = [
            get_current_rank_positions(cu_padded_tokens, rank_i)
            for rank_i in range(self.pcp_size)
        ]
        all_positions_tensor = torch.from_numpy(np.concatenate(all_positions))
        self.pcp_allgather_restore_idx[:all_positions_tensor.shape[0]].copy_(
            all_positions_tensor.float().argsort().long(), non_blocking=True)
        pcp_tokens[:num_decode_reqs] = 1
        return pcp_tokens, positions, unpad_mask

    def _get_pcp_local_seq_lens(
        self,
        seq_lens: torch.Tensor,
        pcp_world_size: int = 1,
        dcp_world_size: int = 1,
        cp_kv_cache_interleave_size: int = 1,
    ) -> torch.Tensor:
        """While using pcp or dcp, kv_cache size stored on each rank may be different,
        use this function to calculate split decode seq_lens of each (p/d)cp rank.
        """
        num_requests = seq_lens.size(0)
        total_world_size = pcp_world_size * dcp_world_size
        seq_lens_tiled = seq_lens.unsqueeze(-1).repeat(1, total_world_size)
        rank_offsets = (torch.arange(total_world_size,
                                     dtype=torch.int32).unsqueeze(0).repeat(
                                         num_requests, 1))
        base = (seq_lens_tiled // cp_kv_cache_interleave_size //
                total_world_size * cp_kv_cache_interleave_size)
        remainder = seq_lens_tiled - base * total_world_size
        remainder = torch.clip(
            remainder - rank_offsets * cp_kv_cache_interleave_size,
            0,
            cp_kv_cache_interleave_size,
        )
        dcp_local_seq_lens = (base + remainder).reshape(
            [-1, pcp_world_size, dcp_world_size])
        return dcp_local_seq_lens

    def _generate_pcp_metadata(self, total_num_scheduled_tokens, seq_lens):
        num_reqs = self.input_batch.num_reqs
        num_decodes = sum(self.input_batch.num_computed_tokens_cpu[:num_reqs]
                          >= self.input_batch.num_prompt_tokens[:num_reqs])
        num_actual_tokens_pcp_padded = total_num_scheduled_tokens * self.pcp_size
        num_prefills = num_reqs - num_decodes
        long_seq_metadata = None
        if self.pcp_size * self.dcp_size > 1:
            long_seq_metadata = AscendPrefillContextParallelMetadata(
                num_actual_tokens_pcp_padded=num_actual_tokens_pcp_padded,
                num_computed_tokens_of_pcp_dcp=self._get_pcp_local_seq_lens(
                    seq_lens,
                    self.pcp_size,
                    self.dcp_size,
                    self.parallel_config.cp_kv_cache_interleave_size,
                ).numpy(),
            )
            if self.pcp_size > 1:
                q_head_idx, q_tail_idx = [], []
                kv_with_q_head_nomask_idx, kv_with_q_head_mask_idx = [], []
                kv_with_q_tail_nomask_idx, kv_with_q_tail_mask_idx = [], []
                chunk_seqlens = []
                kv_with_q_head_nomask_seqlens, kv_with_q_tail_nomask_seqlens = [], []
                q_req_offset = 0
                kv_req_offset = 0
                q_head_chunk_id = self.pcp_rank
                q_tail_chunk_id = self.pcp_size * 2 - 1 - self.pcp_rank
                for i, seq_len in enumerate(seq_lens):
                    if i < num_decodes:
                        continue
                    chunk_len = seq_len // 2
                    chunk_seqlens.append(chunk_len)
                    q_head_idx.extend(
                        list(range(q_req_offset, q_req_offset + chunk_len)))
                    kv_with_q_head_nomask_idx.extend(
                        list(
                            range(kv_req_offset, kv_req_offset +
                                  chunk_len * q_head_chunk_id)))
                    kv_with_q_head_mask_idx.extend(
                        list(
                            range(
                                kv_req_offset + chunk_len * q_head_chunk_id,
                                kv_req_offset + chunk_len *
                                (q_head_chunk_id + 1))))
                    kv_with_q_head_nomask_seqlens.append(chunk_len *
                                                         q_head_chunk_id)

                    q_tail_idx.extend(
                        list(
                            range(q_req_offset + chunk_len,
                                  q_req_offset + chunk_len * 2)))
                    kv_with_q_tail_nomask_idx.extend(
                        list(
                            range(kv_req_offset, kv_req_offset +
                                  chunk_len * q_tail_chunk_id)))
                    kv_with_q_tail_mask_idx.extend(
                        list(
                            range(
                                kv_req_offset + chunk_len * q_tail_chunk_id,
                                kv_req_offset + chunk_len *
                                (q_tail_chunk_id + 1))))
                    kv_with_q_tail_nomask_seqlens.append(chunk_len *
                                                         q_tail_chunk_id)

                    q_req_offset += seq_len
                    kv_req_offset += seq_len * self.pcp_size

                # Convert lists to tensors and move to device
                def _list_to_tensor(lst, device, dtype=torch.int32):
                    tensor_npu = torch.zeros(len(lst),
                                             dtype=dtype,
                                             device=device)
                    tensor_npu.copy_(torch.tensor(lst, dtype=dtype),
                                     non_blocking=True)
                    return tensor_npu

                q_head_idx_tensor = _list_to_tensor(q_head_idx, self.device)
                q_tail_idx_tensor = _list_to_tensor(q_tail_idx, self.device)
                self.q_head_idx_tensor = q_head_idx_tensor
                self.q_tail_idx_tensor = q_tail_idx_tensor

                q_full_idx = torch.cat([q_head_idx_tensor, q_tail_idx_tensor])
                q_full_idx = q_full_idx.to(torch.float32).argsort().to(
                    torch.int32)
                self.q_full_idx = q_full_idx

                self.kv_idx_names = {
                    'kv_with_q_head_nomask_idx_tensor':
                    kv_with_q_head_nomask_idx,
                    'kv_with_q_head_mask_idx_tensor': kv_with_q_head_mask_idx,
                    'kv_with_q_tail_nomask_idx_tensor':
                    kv_with_q_tail_nomask_idx,
                    'kv_with_q_tail_mask_idx_tensor': kv_with_q_tail_mask_idx
                }
                for key, value in self.kv_idx_names.items():
                    tensor_npu = _list_to_tensor(value, self.device)
                    self.kv_idx_names[key] = tensor_npu

                attn_mask_seqlens = torch.tensor(
                    [chunk_seqlens, chunk_seqlens], dtype=torch.int32)
                head_attn_nomask_seqlens = torch.tensor(
                    [chunk_seqlens, kv_with_q_head_nomask_seqlens],
                    dtype=torch.int32)
                tail_attn_nomask_seqlens = torch.tensor(
                    [chunk_seqlens, kv_with_q_tail_nomask_seqlens],
                    dtype=torch.int32)
                if self.vllm_config.model_config.use_mla:
                    pcp_prefill_mask = torch.triu(
                        torch.ones(512,
                                   512,
                                   device=self.device,
                                   dtype=self.dtype), 1)
                else:
                    max_seq_len = max(seq_lens, default=0)
                    pcp_prefill_mask = torch.triu(
                        torch.full((num_prefills, max_seq_len, max_seq_len),
                                   True,
                                   device=self.device,
                                   dtype=torch.bool), 1)

                self.extra_long_seq_kwargs = {
                    'attn_mask_seqlens': attn_mask_seqlens,
                    'head_attn_nomask_seqlens': head_attn_nomask_seqlens,
                    'tail_attn_nomask_seqlens': tail_attn_nomask_seqlens,
                    'pcp_prefill_mask': pcp_prefill_mask
                }
                long_seq_metadata.pcp_allgather_restore_idx = self.pcp_allgather_restore_idx[:
                                                                                             num_actual_tokens_pcp_padded]
                long_seq_metadata.q_head_idx_tensor = self.q_head_idx_tensor
                long_seq_metadata.q_tail_idx_tensor = self.q_tail_idx_tensor
                long_seq_metadata.q_full_idx = self.q_full_idx
                long_seq_metadata.kv_with_q_head_nomask_idx_tensor = self.kv_idx_names[
                    'kv_with_q_head_nomask_idx_tensor']
                long_seq_metadata.kv_with_q_head_mask_idx_tensor = self.kv_idx_names[
                    'kv_with_q_head_mask_idx_tensor']
                long_seq_metadata.kv_with_q_tail_nomask_idx_tensor = self.kv_idx_names[
                    'kv_with_q_tail_nomask_idx_tensor']
                long_seq_metadata.kv_with_q_tail_mask_idx_tensor = self.kv_idx_names[
                    'kv_with_q_tail_mask_idx_tensor']
                long_seq_metadata.attn_mask_seqlens = self.extra_long_seq_kwargs[
                    'attn_mask_seqlens']
                long_seq_metadata.head_attn_nomask_seqlens = self.extra_long_seq_kwargs[
                    'head_attn_nomask_seqlens']
                long_seq_metadata.tail_attn_nomask_seqlens = self.extra_long_seq_kwargs[
                    'tail_attn_nomask_seqlens']
                long_seq_metadata.pcp_prefill_mask = self.extra_long_seq_kwargs[
                    'pcp_prefill_mask']
        return long_seq_metadata<|MERGE_RESOLUTION|>--- conflicted
+++ resolved
@@ -115,15 +115,9 @@
                                                set_graph_params,
                                                update_attn_dcp_pcp_params,
                                                update_attn_params,
-<<<<<<< HEAD
-                                               update_mla_attn_params,
-                                               update_attn_dcp_pcp_params,
-                                               update_mla_attn_dcp_pcp_params)
-=======
                                                update_mla_attn_dcp_pcp_params,
                                                update_mla_attn_params)
 # yapf: enable
->>>>>>> 4312a92a
 from vllm_ascend.eplb.adaptor.vllm_adaptor import VllmEplbAdaptor
 from vllm_ascend.eplb.core.eplb_device_transfer_loader import \
     D2DExpertWeightLoader
@@ -1767,23 +1761,6 @@
             if self.vllm_config.model_config.use_mla:
                 if self.pcp_size * self.dcp_size > 1:
                     # FIXME: Try using `auto_dispatch_capture=True`
-<<<<<<< HEAD
-                    update_mla_attn_dcp_pcp_params(self.update_stream, forward_context,
-                                        maybe_padded_num_tokens,
-                                        self.speculative_config)
-                else:
-                    # FIXME: Try using `auto_dispatch_capture=True`
-                    update_mla_attn_params(self.update_stream, forward_context,
-                                        maybe_padded_num_tokens,
-                                        self.speculative_config)
-            else:
-                if self.pcp_size * self.dcp_size > 1:
-                    update_attn_dcp_pcp_params(self.update_stream, forward_context,
-                                   maybe_padded_num_tokens)
-                else:
-                    update_attn_params(self.update_stream, forward_context,
-                                    maybe_padded_num_tokens)
-=======
                     update_mla_attn_dcp_pcp_params(self.update_stream,
                                                    forward_context,
                                                    maybe_padded_num_tokens,
@@ -1801,7 +1778,6 @@
                 else:
                     update_attn_params(self.update_stream, forward_context,
                                        maybe_padded_num_tokens)
->>>>>>> 4312a92a
 
         if get_forward_context().sp_enabled:
             hidden_states = tensor_model_parallel_all_gather(hidden_states, 0)
@@ -2532,14 +2508,6 @@
                     self.kv_cache_config.kv_cache_groups):
                 block_table_tensor = self.input_batch.block_table[
                     kv_cache_group_id].get_device_tensor()
-<<<<<<< HEAD
-                self.cp_kv_recover_idx = torch.zeros(self.max_num_tokens,
-                                            dtype=torch.int32,
-                                            device=self.device)
-                long_seq_metadata = self._generate_pcp_metadata(num_tokens, self.seq_lens_cpu)
-                if long_seq_metadata is not None:
-                    pcp_world_size = get_pcp_group().world_size if prefill_context_parallel_enable() else 1
-=======
                 slot_mapping = self.input_batch.block_table[
                     kv_cache_group_id].slot_mapping
                 self.cp_kv_recover_idx = torch.zeros(self.max_num_tokens,
@@ -2550,7 +2518,6 @@
                 if long_seq_metadata is not None:
                     pcp_world_size = get_pcp_group(
                     ).world_size if prefill_context_parallel_enable() else 1
->>>>>>> 4312a92a
                     dcp_world_size = get_dcp_group().world_size
                     num_computed_tokens_of_pcp_dcp = [[
                         [0] * dcp_world_size for _ in range(pcp_world_size)
@@ -2611,23 +2578,6 @@
                 # FIXME: Try using `auto_dispatch_capture=True`
                 if self.pcp_size * self.dcp_size > 1:
                     # FIXME: Try using `auto_dispatch_capture=True`
-<<<<<<< HEAD
-                    update_mla_attn_dcp_pcp_params(self.update_stream, forward_context,
-                                        positions.shape[0],
-                                        self.speculative_config)
-                else:
-                    # FIXME: Try using `auto_dispatch_capture=True`
-                    update_mla_attn_params(self.update_stream, forward_context,
-                                        positions.shape[0],
-                                        self.speculative_config)
-            else:
-                if self.pcp_size * self.dcp_size > 1:
-                    update_attn_dcp_pcp_params(self.update_stream, forward_context,
-                                   positions.shape[0])
-                else:
-                    update_attn_params(self.update_stream, forward_context,
-                                    positions.shape[0])
-=======
                     update_mla_attn_dcp_pcp_params(self.update_stream,
                                                    forward_context,
                                                    positions.shape[0],
@@ -2645,7 +2595,6 @@
                 else:
                     update_attn_params(self.update_stream, forward_context,
                                        positions.shape[0])
->>>>>>> 4312a92a
 
         if self.drafter and self.drafter.name == SpecDcodeType.EAGLE3:
             hidden_states, _ = hidden_states
