#
# Copyright (c) 2025 Huawei Technologies Co., Ltd. All Rights Reserved.
# Copyright 2023 The vLLM team.
#
# Licensed under the Apache License, Version 2.0 (the "License");
# you may not use this file except in compliance with the License.
# You may obtain a copy of the License at
#
#     http://www.apache.org/licenses/LICENSE-2.0
#
# Unless required by applicable law or agreed to in writing, software
# distributed under the License is distributed on an "AS IS" BASIS,
# WITHOUT WARRANTIES OR CONDITIONS OF ANY KIND, either express or implied.
# See the License for the specific language governing permissions and
# limitations under the License.
# This file is a part of the vllm-ascend project.
# Adapted from vllm-project/vllm/vllm/worker/gpu_model_runner.py
#

import copy
import gc
import itertools
import math
import re
import time
from collections import defaultdict
from collections.abc import Iterator
from contextlib import contextmanager, nullcontext
from copy import deepcopy
from dataclasses import dataclass
from multiprocessing import Manager
from typing import (TYPE_CHECKING, Any, Dict, List, NamedTuple, Optional,
                    Union, cast)

import numpy as np
import numpy.typing as npt
import torch
import torch._dynamo.cache_size
import torch.distributed as dist
import torch.nn as nn
from tqdm import tqdm  # type: ignore
from vllm.attention import AttentionType, get_attn_backend
from vllm.attention.backends.abstract import AttentionBackend
from vllm.attention.layer import Attention
from vllm.compilation.counter import compilation_counter
from vllm.compilation.monitor import set_cudagraph_capturing_enabled
from vllm.config import (CompilationLevel, CUDAGraphMode, VllmConfig,
                         get_layers_from_vllm_config)
from vllm.distributed import tensor_model_parallel_all_gather
from vllm.distributed.kv_transfer import (get_kv_transfer_group,
                                          has_kv_transfer_group)
from vllm.distributed.kv_transfer.kv_connector.v1 import KVConnectorBase_V1
from vllm.distributed.parallel_state import (get_dp_group, get_pp_group,
                                             get_tp_group, get_dcp_group,
                                             is_global_first_rank)
from vllm.forward_context import BatchDescriptor, get_forward_context
from vllm.logger import logger
from vllm.model_executor.layers.attention_layer_base import AttentionLayerBase
from vllm.model_executor.layers.mamba.abstract import MambaBase
from vllm.model_executor.layers.rotary_embedding import MRotaryEmbedding
from vllm.model_executor.model_loader import get_model
from vllm.model_executor.models.interfaces import supports_transcription
from vllm.model_executor.models.interfaces_base import (
    VllmModelForPooling, is_pooling_model, is_text_generation_model)
from vllm.multimodal.inputs import MultiModalKwargsItem, PlaceholderRange
from vllm.multimodal.utils import group_mm_kwargs_by_modality
from vllm.pooling_params import PoolingParams
from vllm.sampling_params import SamplingType
from vllm.sequence import IntermediateTensors
from vllm.tasks import GenerationTask, PoolingTask, SupportedTask
from vllm.utils import (STR_DTYPE_TO_TORCH_DTYPE, DeviceMemoryProfiler,
                        LazyLoader, cdiv, get_dtype_size,
                        is_pin_memory_available)
from vllm.utils.jsontree import json_map_leaves
from vllm.v1.attention.backends.gdn_attn import GDNAttentionMetadataBuilder
from vllm.v1.attention.backends.utils import (
    AttentionCGSupport, reorder_batch_to_split_decodes_and_prefills)
from vllm.v1.cudagraph_dispatcher import CudagraphDispatcher
# yapf conflicts with isort for this block
# yapf: disable
from vllm.v1.kv_cache_interface import (AttentionSpec,
                                        EncoderOnlyAttentionSpec,
                                        FullAttentionSpec, KVCacheConfig,
                                        KVCacheGroupSpec, KVCacheSpec,
                                        MambaSpec, MLAAttentionSpec,
                                        UniformTypeKVCacheSpecs)
# yapf: enable
from vllm.v1.outputs import (EMPTY_MODEL_RUNNER_OUTPUT, AsyncModelRunnerOutput,
                             DraftTokenIds, LogprobsTensors, ModelRunnerOutput,
                             PoolerOutput)
from vllm.v1.pool.metadata import PoolingMetadata
from vllm.v1.sample.metadata import SamplingMetadata
from vllm.v1.spec_decode.metadata import SpecDecodeMetadata
from vllm.v1.spec_decode.ngram_proposer import NgramProposer
from vllm.v1.utils import CpuGpuBuffer
from vllm.v1.worker.kv_connector_model_runner_mixin import KVConnectorOutput
from vllm.v1.worker.lora_model_runner_mixin import LoRAModelRunnerMixin
from vllm.v1.worker.utils import (AttentionGroup, bind_kv_cache,
                                  gather_mm_placeholders,
                                  sanity_check_mm_encoder_outputs,
                                  scatter_mm_placeholders)

import vllm_ascend.envs as envs_ascend
from vllm_ascend.ascend_config import get_ascend_config
from vllm_ascend.ascend_forward_context import (MoECommType,
                                                set_ascend_forward_context)
from vllm_ascend.attention.attention_mask import AttentionMaskBuilder
from vllm_ascend.attention.attention_v1 import AscendAttentionState
from vllm_ascend.attention.utils import (AscendCommonAttentionMetadata,
                                         AscendPrefillContextParallelMetadata)
from vllm_ascend.compilation.acl_graph import (ACLGraphWrapper,
                                               set_graph_params,
                                               update_attn_params,
                                               update_mla_attn_params)
from vllm_ascend.eplb.adaptor.vllm_adaptor import VllmEplbAdaptor
from vllm_ascend.eplb.core.eplb_device_transfer_loader import \
    D2DExpertWeightLoader
from vllm_ascend.eplb.core.eplb_worker import EplbProcess
from vllm_ascend.eplb.eplb_updator import EplbUpdator
from vllm_ascend.eplb.utils import model_register
from vllm_ascend.models.layers.mla import AscendMultiHeadLatentAttention
from vllm_ascend.multistream.ms_split import compute_split_seq_index
from vllm_ascend.ops.weight_prefetch import WeightPrefetchMethod
from vllm_ascend.platform import NPUPlatform
from vllm_ascend.sample.logits_processor import build_logitsprocs
from vllm_ascend.sample.rejection_sampler import AscendRejectionSampler
from vllm_ascend.spec_decode import get_spec_decode_method
from vllm_ascend.spec_decode.eagle_proposer import EagleProposer
from vllm_ascend.spec_decode.interface import SpecDcodeType
from vllm_ascend.spec_decode.mtp_proposer import MtpProposer
from vllm_ascend.utils import (ACL_FORMAT_FRACTAL_ND, ACL_FORMAT_FRACTAL_NZ,
                               AscendSocVersion, ProfileExecuteDuration,
                               enable_sp, get_ascend_soc_version, is_310p,
                               is_enable_nz, lmhead_tp_enable,
                               prefill_context_parallel_enable)
from vllm_ascend.worker.npu_input_batch import CachedRequestState, InputBatch

if prefill_context_parallel_enable():
    from vllm.distributed import get_pcp_group
    from vllm.distributed.parallel_state import (
        get_prefill_context_model_parallel_rank, get_prefill_context_model_parallel_world_size)

if TYPE_CHECKING:
    import xgrammar as xgr  # type: ignore[import-untyped]
    from vllm.v1.core.sched.output import SchedulerOutput
else:
    xgr = LazyLoader("xgr", globals(), "xgrammar")

import torch_npu

# if true, allow tensor initialization and casting with internal format (e.g., NZ)
torch.npu.config.allow_internal_format = True

if is_310p():
    torch_npu.npu.set_compile_mode(jit_compile=False)
    ACL_FORMAT = ACL_FORMAT_FRACTAL_NZ
else:
    ACL_FORMAT = ACL_FORMAT_FRACTAL_ND


@dataclass
class GraphCaptureContext:
    stream: torch.npu.Stream


@contextmanager
def graph_capture(device: torch.device):
    """
    `graph_capture` is a context manager which should surround the code that
    is capturing the NPU graph. Its main purpose is to ensure that the
    some operations will be run after the graph is captured, before the graph
    is replayed. It returns a `GraphCaptureContext` object which contains the
    necessary data for the graph capture. Currently, it only contains the
    stream that the graph capture is running on. This stream is set to the
    current NPU stream when the context manager is entered and reset to the
    default stream when the context manager is exited. This is to ensure that
    the graph capture is running on a separate stream from the default stream,
    in order to explicitly distinguish the kernels to capture
    from other kernels possibly launched on background in the default stream.
    """
    graph_capture_context = GraphCaptureContext(
        torch.npu.Stream(device=device))
    stream = graph_capture_context.stream

    # we use nullcontext now
    maybe_ca_context = nullcontext()

    # ensure all initialization operations complete before attempting to
    # capture the graph on another stream
    curr_stream = torch.npu.current_stream()
    if curr_stream != stream:
        stream.wait_stream(curr_stream)

    with torch.npu.stream(stream), maybe_ca_context:
        yield graph_capture_context


# Wrapper for ModelRunnerOutput to support overlapped execution.
class AsyncNPUModelRunnerOutput(AsyncModelRunnerOutput):

    def __init__(
        self,
        model_runner_output: ModelRunnerOutput,
        sampled_token_ids: torch.Tensor,
        invalid_req_indices: list[int],
        async_output_copy_stream: torch.npu.Stream,
    ):
        self._model_runner_output = model_runner_output
        self._invalid_req_indices = invalid_req_indices

        # Event on the copy stream so we can synchronize the non-blocking copy.
        self._async_copy_ready_event = torch.npu.Event()

        # Keep a reference to the device tensor to avoid it being
        # deallocated until we finish copying it to the host.
        self._sampled_token_ids = sampled_token_ids

        # Initiate the copy on a separate stream, but do not synchronize it.
        default_stream = torch.npu.current_stream()
        with torch.npu.stream(async_output_copy_stream):
            async_output_copy_stream.wait_stream(default_stream)
            self._sampled_token_ids_cpu = self._sampled_token_ids.to(
                'cpu', non_blocking=True)
            self._async_copy_ready_event.record()

    def get_output(self) -> ModelRunnerOutput:
        """Copy the device tensors to the host and return a ModelRunnerOutput.

        This function blocks until the copy is finished.
        """
        self._async_copy_ready_event.synchronize()

        # Release the device tensor once the copy has completed
        del self._sampled_token_ids

        valid_sampled_token_ids = self._sampled_token_ids_cpu.tolist()
        for i in self._invalid_req_indices:
            valid_sampled_token_ids[i].clear()

        output = self._model_runner_output
        output.sampled_token_ids = valid_sampled_token_ids
        return output


class NPUModelRunner(LoRAModelRunnerMixin):

    def __init__(self, vllm_config: VllmConfig, device: torch.device):
        self.vllm_config = vllm_config
        self.model_config = vllm_config.model_config
        self.cache_config = vllm_config.cache_config
        self.compilation_config = vllm_config.compilation_config
        self.load_config = vllm_config.load_config
        self.lora_config = vllm_config.lora_config
        self.parallel_config = vllm_config.parallel_config
        self.pin_memory = is_pin_memory_available()
        self.scheduler_config = vllm_config.scheduler_config
        self.speculative_config = vllm_config.speculative_config
        self.block_size = vllm_config.cache_config.block_size
        self.max_num_blocks_per_req = cdiv(self.model_config.max_model_len,
                                           self.block_size)
        self.max_num_tokens = self.scheduler_config.max_num_batched_tokens
        decode_max_num_seqs = getattr(self.scheduler_config,
                                      'decode_max_num_seqs', 0)
        self.max_num_reqs = max(self.scheduler_config.max_num_seqs,
                                decode_max_num_seqs)
        self.dp_size = vllm_config.parallel_config.data_parallel_size
        self.dp_rank = vllm_config.parallel_config.data_parallel_rank
        self.pcp_size = get_prefill_context_model_parallel_world_size(
        ) if prefill_context_parallel_enable() else 1
        self.pcp_rank = get_prefill_context_model_parallel_rank(
        ) if self.pcp_size > 1 else 0
        self.dcp_size = get_dcp_group().world_size
        self.dcp_rank = get_dcp_group().rank_in_group
        self.device = device
        if envs_ascend.VLLM_ASCEND_ENABLE_PREFETCH_MLP:
            self.prefetch_stream = torch.npu.Stream(device=device)
        else:
            self.prefetch_stream = None
        self.dtype = self.model_config.dtype
        if envs_ascend.VLLM_ASCEND_ENABLE_TOPK_TOPP_OPTIMIZATION:
            # TODO: drop the env config to use ascend sampler by default
            from vllm_ascend.sample.sampler import AscendSampler

            self.sampler = AscendSampler()
        else:
            from vllm.v1.sample.sampler import Sampler

            self.sampler = Sampler()
        self.reorder_batch_threshold: Optional[int] = None

        # Lazy initialization, these will be set after __init__
        self.kv_caches: List[torch.Tensor] = []
        self.attn_groups: list[list[AttentionGroup]] = []
        self.encoder_cache: Dict[str, torch.Tensor] = {}
        self.attn_mask = None
        self.attn_state = None
        self.requests: Dict[str, CachedRequestState] = {}
        self.intermediate_tensors: Optional[IntermediateTensors] = None
        self.runner_only_attn_layers: set[str] = set()

        self.ascend_config = get_ascend_config()
        if self.ascend_config.ascend_scheduler_config.enabled:
            self.chunked_prefill_enabled = self.scheduler_config.chunked_prefill_enabled
        else:
            self.chunked_prefill_enabled = True
        self.weight_prefetch_method = WeightPrefetchMethod(
            self.ascend_config.weight_prefetch_config)

        if self.cache_config.cache_dtype == "auto":
            self.kv_cache_dtype = self.dtype
        else:
            self.kv_cache_dtype = STR_DTYPE_TO_TORCH_DTYPE[
                self.cache_config.cache_dtype]
        # use_hybrid_blocks: if hybrid blocks is used.
        self.use_hybrid_blocks: bool = False
        self.need_accepted_tokens: bool = False

        self.is_multimodal_model = self.model_config.is_multimodal_model
        self.is_pooling_model = self.model_config.pooler_config is not None
        if self.is_multimodal_model:
            self.inputs_embeds = torch.zeros(
                (self.max_num_tokens, self.model_config.get_hidden_size()),
                dtype=self.dtype,
                device=self.device)
        # Set up Attention
        self.use_sparse = hasattr(self.vllm_config.model_config.hf_config,
                                  "index_topk")
        self.attn_backend = get_attn_backend(0,
                                             self.dtype,
                                             None,
                                             self.block_size,
                                             use_mla=self.model_config.use_mla,
                                             use_sparse=self.use_sparse)
        if self.pcp_size > 1:
            self.attn_mask_builder = None
        elif torch.version.cann.startswith("8.3"):
            self.attn_mask_builder = AttentionMaskBuilder(
                self.scheduler_config.max_num_batched_tokens, self.dtype,
                self.device)
        else:
            self.attn_mask_builder = AttentionMaskBuilder(
                self.model_config.max_model_len, self.dtype)

        # Set up speculative decoding.
        self.spec_attn_mask = None
        self.drafter: Optional[Union[NgramProposer, EagleProposer,
                                     MtpProposer]] = None
        self.actual_seq_lengths_q: list[int] = []
        self.decode_token_per_req = 1
        if self.speculative_config:
            spec_token_num = self.speculative_config.num_speculative_tokens
            assert spec_token_num > 0
            self.decode_token_per_req = 1 + spec_token_num
            self.spec_attn_mask = torch.triu(torch.ones(2048,
                                                        2048,
                                                        dtype=torch.bool),
                                             diagonal=1).to(self.device)
            if get_pp_group().is_last_rank:
                self.drafter = get_spec_decode_method(
                    self.speculative_config.method, self.vllm_config,
                    self.device, self)
                self.rejection_sampler = AscendRejectionSampler()
            self.actual_seq_lengths_q = list(
                range(self.decode_token_per_req, self.max_num_tokens + 1,
                      self.decode_token_per_req))

        # kv role
        self.is_kv_producer = False
        self.is_kv_consumer = False
        if vllm_config.kv_transfer_config is not None:
            self.is_kv_producer = vllm_config.kv_transfer_config.is_kv_producer
            self.is_kv_consumer = vllm_config.kv_transfer_config.is_kv_consumer

        self._may_pad_kv_consumer_num_seq()

        # Persistent batch.
        self.input_ids = torch.zeros(self.max_num_tokens,
                                     dtype=torch.int32,
                                     device=self.device)
        self.positions = torch.zeros(self.max_num_tokens,
                                     dtype=torch.int64,
                                     device=self.device)
        self.query_start_loc = torch.zeros(self.max_num_reqs + 1,
                                           dtype=torch.int32,
                                           device=self.device)
        self.seq_lens = torch.zeros(self.max_num_reqs,
                                    dtype=torch.int32,
                                    device=self.device)
        self.slot_mapping = torch.zeros(self.max_num_tokens,
                                        dtype=torch.int32,
                                        device=self.device)

        if self.vllm_config.model_config.use_mla and \
            self.compilation_config.cudagraph_mode == CUDAGraphMode.FULL_DECODE_ONLY:
            rope_dim = self.model_config.hf_text_config.qk_rope_head_dim
            self.cos = torch.ones(self.max_num_reqs *
                                  self.decode_token_per_req,
                                  1,
                                  1,
                                  rope_dim,
                                  dtype=self.dtype,
                                  device=self.device)
            self.sin = torch.zeros(self.max_num_reqs *
                                   self.decode_token_per_req,
                                   1,
                                   1,
                                   rope_dim,
                                   dtype=self.dtype,
                                   device=self.device)
        else:
            self.cos = None
            self.sin = None

        self.uses_mrope = self.model_config.uses_mrope
        # Only relevant for models using M-RoPE (e.g, Qwen2-VL)
        if self.uses_mrope:
            # NOTE: `mrope_positions` is implemented with one additional dummy
            # position on purpose to make it non-contiguous so that it can work
            # with torch compile.
            # See detailed explanation in https://github.com/vllm-project/vllm/pull/12128#discussion_r1926431923

            # NOTE: When M-RoPE is enabled, position ids are 3D regardless of
            # the modality of inputs. For text-only inputs, each dimension has
            # identical position IDs, making M-RoPE functionally equivalent to
            # 1D-RoPE.
            # See page 5 of https://arxiv.org/abs/2409.12191
            self.mrope_positions = torch.zeros((3, self.max_num_tokens + 1),
                                               dtype=torch.int64,
                                               device=self.device)
            self.mrope_positions_cpu = torch.zeros(
                (3, self.max_num_tokens + 1),
                dtype=torch.int64,
                device="cpu",
                pin_memory=True)
            self.mrope_positions_np = self.mrope_positions_cpu.numpy()

        # OPTIMIZATION: Cache the tensors rather than creating them every step.
        self.arange_np: npt.NDArray[np.int32] = np.arange(max(
            self.max_num_reqs + 1, self.model_config.max_model_len,
            self.max_num_tokens),
                                                          dtype=np.int32)
        # NOTE(woosuk): These tensors are "stateless", i.e., they are literally
        # a faster version of creating a new tensor every time. Thus, we should
        # not make any assumptions about the values in these tensors.
        self.input_ids_cpu = torch.zeros(self.max_num_tokens,
                                         dtype=torch.int32,
                                         device="cpu",
                                         pin_memory=True)
        self.positions_cpu = torch.zeros(self.max_num_tokens,
                                         dtype=torch.int64,
                                         device="cpu",
                                         pin_memory=True)
        self.positions_np = self.positions_cpu.numpy()

        self.slot_mapping_cpu = torch.zeros(self.max_num_tokens,
                                            dtype=torch.int32,
                                            device="cpu",
                                            pin_memory=True)
        self.slot_mapping_np = self.slot_mapping_cpu.numpy()
        self.query_start_loc_cpu = torch.zeros(self.max_num_reqs + 1,
                                               dtype=torch.int32,
                                               device="cpu",
                                               pin_memory=True)
        self.query_start_loc_np = self.query_start_loc_cpu.numpy()
        self.seq_lens_cpu = torch.zeros(self.max_num_reqs,
                                        dtype=torch.int32,
                                        device="cpu",
                                        pin_memory=True)
        self.seq_lens_np = self.seq_lens_cpu.numpy()
        self.pcp_allgather_restore_idx = torch.zeros(self.max_num_tokens,
                                            dtype=torch.int32,
                                            device=self.device)
        self.num_pcp_pads = torch.zeros(self.max_num_reqs, dtype=torch.int32)
        self.pcp_padded_slot_mapping = torch.zeros(self.max_num_tokens,
                                                  dtype=torch.int32,
                                                  device=self.device)

        self.use_aclgraph = self._use_aclgraph()
        self.aclgraph_batch_sizes = list(
            reversed(self.compilation_config.cudagraph_capture_sizes))

        self.uniform_decode_query_len = 1 if not self.speculative_config else \
            1 + self.speculative_config.num_speculative_tokens
        # aclgraph dispatcher for runtime aclgraph dispatching.
        self.aclgraph_dispatcher = CudagraphDispatcher(self.vllm_config)
        # Cached outputs.
        self._draft_token_ids: Optional[Union[list[list[int]],
                                              torch.Tensor]] = None

        # NOTE: we need to use `in_profile_run` to determine whether `enable_force_load_balance` is True
        self.in_profile_run = False

        self._init_mc2_tokens_capacity()
        self.reserved_mc2_mask = torch.zeros(
            self.mc2_tokens_capacity,
            dtype=torch.bool,
            device=self.device,
        )
        self.dynamic_eplb = self.ascend_config.dynamic_eplb or self.ascend_config.expert_map_record_path
        if self.dynamic_eplb:
            self.is_eplb_warmuped = False
            self.policy_type = self.ascend_config.eplb_policy_type
            self.eplb_loader = D2DExpertWeightLoader()
            self.manager = Manager()
            self.shared_dict = self.manager.dict({
                "expert_map": None,
                "moe_load": None,
                "expert_maps": None
            })
            self.eplb_process = EplbProcess(shared_dict=self.shared_dict,
                                            policy_type=self.policy_type,
                                            enable_d2d=True)
            self.process = self.eplb_process._launch_process()
            ascend_config = get_ascend_config()
            self.eplb_updator = EplbUpdator(ascend_config, self.eplb_loader,
                                            self.eplb_process, self.process)

        self.use_async_scheduling = self.scheduler_config.async_scheduling
        self.async_output_copy_stream = torch.npu.Stream() if \
            self.use_async_scheduling else None
        # Input Batch
        # NOTE(Chen): Ideally, we should initialize the input batch inside
        # `initialize_kv_cache` based on the kv cache config. However, as in
        # https://github.com/vllm-project/vllm/pull/18298, due to some unknown
        # reasons, we have to initialize the input batch before `load_model`,
        # quantization + weight offloading will fail otherwise. As a temporary
        # solution, we initialize the input batch here, and re-initialize it
        # in `initialize_kv_cache` if the block_sizes here is different from
        # the block_sizes in the kv cache config.
        self.input_batch = InputBatch(
            max_num_reqs=self.max_num_reqs,
            max_model_len=self.model_config.max_model_len,
            max_num_batched_tokens=self.max_num_tokens,
            device=self.device,
            pin_memory=self.pin_memory,
            vocab_size=self.model_config.get_vocab_size(),
            block_sizes=[self.block_size],
            is_spec_decode=bool(self.vllm_config.speculative_config),
            logitsprocs=build_logitsprocs(
                self.vllm_config, self.device, self.pin_memory,
                self.is_pooling_model,
                self.vllm_config.model_config.logits_processors),
            is_pooling_model=self.is_pooling_model,
            kernel_block_sizes=[[self.vllm_config.cache_config.block_size]],
            cp_kv_cache_interleave_size=self.parallel_config.cp_kv_cache_interleave_size if prefill_context_parallel_enable() else 1,
        )
        self.num_accepted_tokens = self._make_buffer(self.max_num_reqs,
                                                     dtype=torch.int64)
        self.num_draft_tokens = self._make_buffer(self.max_num_reqs,
                                                  dtype=torch.int32)

    def _may_pad_kv_consumer_num_seq(self):
        # For Full Graph + MTP in a PD (Prefill/Decode) disaggregation scenario,
        # we may want to pad self.max_num_seqs in kv_consumer nodes to avoid
        # exceeding a sequence length limit (16 tokens) in npu_fused_infer_attention_score operation
        pass

    def _init_mc2_tokens_capacity(self):
        # NOTE: To be clear, we need to make sure that during graph capture, the number of
        # tokens is less than or equal to mc2_tokens_capacity. According to _set_cudagraph_sizes,
        # the max number of tokens in graph is min(max_num_seqs * uniform_decode_query_len, 512).
        if self.compilation_config.cudagraph_capture_sizes:
            max_num_tokens = self.compilation_config.cudagraph_capture_sizes[0]
        else:
            max_num_tokens = self.max_num_reqs * self.uniform_decode_query_len
        tp_size = self.parallel_config.tensor_parallel_size
        # Use integer arithmetic for ceiling division.
        num_tokens_per_tp_rank = (max_num_tokens + tp_size - 1) // tp_size
        self.mc2_tokens_capacity = num_tokens_per_tp_rank * tp_size

    def _make_buffer(self,
                     *size: Union[int, torch.SymInt],
                     dtype: torch.dtype,
                     numpy: bool = True) -> CpuGpuBuffer:
        # Bfloat16 torch tensors cannot be directly cast to a numpy array, so
        # if a bfloat16 buffer is needed without a corresponding numpy array,
        # don't bother instantiating the numpy array.
        return CpuGpuBuffer(*size,
                            dtype=dtype,
                            device=self.device,
                            pin_memory=self.pin_memory,
                            with_numpy=numpy)

    def _update_states_after_model_execute(
            self, output_token_ids: torch.Tensor) -> None:
        """Update the cached states after model execution.

        This is used for MTP/EAGLE for hybrid models, as in linear attention,
        only the last token's state is kept. In MTP/EAGLE, for draft tokens
        the state are kept util we decide how many tokens are accepted for
        each sequence, and a shifting is done during the next iteration
        based on the number of accepted tokens.
        """
        if not self.model_config.is_hybrid or not self.speculative_config:
            return

        # Find the number of accepted tokens for each sequence.
        num_accepted_tokens = (torch.cat(
            [
                output_token_ids,
                torch.full((output_token_ids.size(0), 1),
                           -1,
                           device=output_token_ids.device),
            ],
            dim=1) == -1).int().argmax(-1).cpu().numpy()
        for i, num_tokens in enumerate(num_accepted_tokens):
            self.input_batch.num_accepted_tokens_cpu[i] = num_tokens

    def _use_aclgraph(self) -> bool:
        return self.compilation_config.cudagraph_mode != CUDAGraphMode.NONE and self.compilation_config.level == CompilationLevel.PIECEWISE and not self.model_config.enforce_eager

    def _update_states(self, scheduler_output: "SchedulerOutput") -> None:
        # Remove finished requests from the cached states.
        for req_id in scheduler_output.finished_req_ids:
            self.requests.pop(req_id, None)

        # Remove the finished requests from the persistent batch.
        # NOTE(woosuk): There could be an edge case where finished_req_ids and
        # scheduled_req_ids overlap. This happens when a request is aborted and
        # then resubmitted with the same ID. In this case, we treat them as two
        # distinct requests - clearing the cached states for the first request
        # and handling the second as a new request.
        for req_id in scheduler_output.finished_req_ids:
            self.input_batch.remove_request(req_id)
        for mm_hash in scheduler_output.free_encoder_mm_hashes:
            self.encoder_cache.pop(mm_hash, None)
        # Remove the unscheduled requests from the persistent batch.
        # NOTE(woosuk): The unscheduled requests are either preempted requests
        # or running requests that are not scheduled in this step. We remove
        # them from the persistent batch but keep their cached states since
        # they will be scheduled again sometime in the future.
        scheduled_req_ids = scheduler_output.num_scheduled_tokens.keys()
        cached_req_ids = self.input_batch.req_id_to_index.keys()
        unscheduled_req_ids = cached_req_ids - scheduled_req_ids
        # NOTE(woosuk): The persistent batch optimization assumes that
        # consecutive batches contain mostly the same requests. If batches
        # have low request overlap (e.g., alternating between two distinct
        # sets of requests), this optimization becomes very inefficient.
        for req_id in unscheduled_req_ids:
            self.input_batch.remove_request(req_id)

        req_ids_to_add: list[str] = []
        # Add new requests to the cached states.
        for new_req_data in scheduler_output.scheduled_new_reqs:
            req_id = new_req_data.req_id
            sampling_params = new_req_data.sampling_params
            pooling_params = new_req_data.pooling_params

            if sampling_params and \
                sampling_params.sampling_type == SamplingType.RANDOM_SEED:
                generator = torch.Generator(device=self.device)
                generator.manual_seed(sampling_params.seed)
            else:
                generator = None

            if pooling_params:
                assert (task := pooling_params.task) is not None, (
                    "You did not set `task` in the API")
                model = cast(VllmModelForPooling, self.get_model())
                to_update = model.pooler.get_pooling_updates(task)
                to_update.apply(pooling_params)

            backward_kwargs = {}
            backward_kwargs["mm_features"] = new_req_data.mm_features

            self.requests[req_id] = CachedRequestState(
                req_id=req_id,
                prompt_token_ids=new_req_data.prompt_token_ids,
                sampling_params=sampling_params,
                pooling_params=pooling_params,
                generator=generator,
                block_ids=new_req_data.block_ids,
                num_computed_tokens=new_req_data.num_computed_tokens,
                output_token_ids=[],
                lora_request=new_req_data.lora_request,
                **backward_kwargs,
            )

            # Only relevant for models using M-RoPE (e.g, Qwen2-VL)
            if self.uses_mrope:
                self._init_mrope_positions(self.requests[req_id])

            req_ids_to_add.append(req_id)

        # Update the states of the running/resumed requests.
        is_last_rank = get_pp_group().is_last_rank
        req_data = scheduler_output.scheduled_cached_reqs
        for i, req_id in enumerate(req_data.req_ids):
            req_state = self.requests[req_id]
            num_computed_tokens = req_data.num_computed_tokens[i]
            new_block_ids = req_data.new_block_ids[i]
            resumed_from_preemption = req_data.resumed_from_preemption[i]

            # Update the cached states.
            req_state.num_computed_tokens = num_computed_tokens

            if not is_last_rank:
                # When using PP, the scheduler sends the sampled tokens back,
                # because there's no direct communication between the first-
                # stage worker and the last-stage worker.
                new_token_ids = req_data.new_token_ids[i]
                # Add the sampled token(s) from the previous step (if any).
                # This doesn't include "unverified" tokens like spec tokens.
                num_new_tokens = (num_computed_tokens + len(new_token_ids) -
                                  req_state.num_tokens)
                if num_new_tokens == 1:
                    # Avoid slicing list in most common case.
                    req_state.output_token_ids.append(new_token_ids[-1])
                elif num_new_tokens > 0:
                    req_state.output_token_ids.extend(
                        new_token_ids[-num_new_tokens:])

            # Update the block IDs.
            if not resumed_from_preemption:
                if new_block_ids is not None:
                    # Append the new blocks to the existing block IDs.
                    for block_ids, new_ids in zip(req_state.block_ids,
                                                  new_block_ids):
                        block_ids.extend(new_ids)
            else:
                assert new_block_ids is not None
                # The request is resumed from preemption.
                # Replace the existing block IDs with the new ones.
                req_state.block_ids = new_block_ids

            req_index = self.input_batch.req_id_to_index.get(req_id)
            if req_index is None:
                # The request is not in the persistent batch.
                # The request was either preempted and resumed later, or was not
                # scheduled in the previous step and needs to be added again.
                req_ids_to_add.append(req_id)
                continue

            # Update the persistent batch.
            self.input_batch.num_computed_tokens_cpu[req_index] = (
                num_computed_tokens)
            if new_block_ids is not None:
                self.input_batch.block_table.append_row(
                    new_block_ids, req_index)

            # For the last rank, we don't need to update the token_ids_cpu
            # because the sampled tokens are already cached.
            if not is_last_rank:
                # Add new_token_ids to token_ids_cpu.
                start_token_index = num_computed_tokens
                end_token_index = num_computed_tokens + len(new_token_ids)
                self.input_batch.token_ids_cpu[
                    req_index,
                    start_token_index:end_token_index] = new_token_ids
                self.input_batch.num_tokens_no_spec[
                    req_index] = end_token_index
                self.input_batch.num_tokens[req_index] = end_token_index

            # Add spec_token_ids to token_ids_cpu.
            spec_token_ids = (
                scheduler_output.scheduled_spec_decode_tokens.get(req_id, ()))
            if spec_token_ids:
                num_spec_tokens = len(spec_token_ids)
                start_index = self.input_batch.num_tokens_no_spec[req_index]
                end_token_index = start_index + num_spec_tokens
                self.input_batch.token_ids_cpu[
                    req_index, start_index:end_token_index] = spec_token_ids
                # NOTE(woosuk): `num_tokens` here may include spec tokens.
                self.input_batch.num_tokens[req_index] += num_spec_tokens

        # Add the new or resumed requests to the persistent batch.
        # The smaller empty indices are filled first.
        for req_id in req_ids_to_add:
            req_state = self.requests[req_id]
            self.input_batch.add_request(req_state)

        # Condense the batched states if there are gaps left by removed requests
        self.input_batch.condense()
        # Allow attention backend to reorder the batch, potentially
        self._may_reorder_batch(scheduler_output)
        # Refresh batch metadata with any pending updates.
        self.input_batch.refresh_metadata()

    def _init_mrope_positions(self, req_state: CachedRequestState):
        image_grid_thw = []
        video_grid_thw = []
        second_per_grid_ts = []
        audio_feature_lengths = []
        use_audio_in_video = False
        assert req_state.mm_features is not None
        for mm_feature in req_state.mm_features:
            mm_item = mm_feature.data
            if mm_item is None:
                continue
            mm_input = mm_item.get_data()
            if (t := mm_input.get("image_grid_thw")) is not None:
                image_grid_thw.append(t.tolist())
            if (t := mm_input.get("video_grid_thw")) is not None:
                video_grid_thw.append(t.tolist())
            if (t := mm_input.get("second_per_grid_ts")) is not None:
                second_per_grid_ts.append(t)
            if (t := mm_input.get("audio_feature_lengths")) is not None:
                audio_feature_lengths.append(t)
            if mm_input.get("use_audio_in_video") is True:
                use_audio_in_video = True

        req_state.mrope_positions, req_state.mrope_position_delta = \
            MRotaryEmbedding.get_input_positions_tensor(
                req_state.prompt_token_ids,
                hf_config=self.model_config.hf_config,
                image_grid_thw=image_grid_thw,
                video_grid_thw=video_grid_thw,
                second_per_grid_ts=second_per_grid_ts,
                audio_feature_lengths=audio_feature_lengths,
                use_audio_in_video=use_audio_in_video,
            )

    def _sync_metadata_across_dp(
            self, num_tokens: int, with_prefill: bool, enable_dbo: bool
    ) -> tuple[int, Optional[torch.Tensor], bool, bool]:
        # TODO: In vLLM, the only thing that needs to be synced is num_tokens, but in
        # our case, we still need to sync the other two flags as well. So we need to
        # include them in the all_reduce operation, and more over, we CANNOT skip it
        # even if we are running in eager mode, which harms performance.
        # FIXME: Restore the `or self.vllm_config.model_config.enforce_eager` here
        # immediately once the other two flags are no longer needed.
        if self.dp_size == 1:
            return num_tokens, None, with_prefill, enable_dbo

        # Sync num_tokens, with_prefill, enable_dbo across dp ranks
        num_tokens_tensor = torch.tensor([
            num_tokens if i == self.dp_rank else 0 for i in range(self.dp_size)
        ],
            dtype=torch.int32,
            device="npu")

        flags_tensor = torch.tensor(
            [int(with_prefill), int(not enable_dbo)],
            dtype=torch.int32,
            device="npu")

        packed_tensor = torch.cat([num_tokens_tensor, flags_tensor])

        dist.all_reduce(packed_tensor, group=get_dp_group().device_group)

        # Unpack the results
        num_tokens_across_dp = packed_tensor[:-2]
        synced_flags = packed_tensor[-2:]

        max_tokens_across_dp = torch.max(num_tokens_across_dp).item()
        global_with_prefill = bool(synced_flags[0])
        global_enable_dbo = not bool(synced_flags[1])

        # Create a tensor for num_tokens_after_padding
        num_tokens_after_padding = torch.tensor([max_tokens_across_dp] *
                                                self.dp_size,
                                                device="cpu",
                                                dtype=torch.int32)

        return max_tokens_across_dp, num_tokens_after_padding, global_with_prefill, global_enable_dbo

    def _check_dbo_is_valid(self, query_lens: torch.Tensor,
                            attn_state: AscendAttentionState,
                            num_tokens: int) -> bool:
        # do the checks for dp + dbo
        if attn_state in [
            AscendAttentionState.DecodeOnly,
            AscendAttentionState.SpecDecoding
        ]:
            return False
        # considering the case that one dp rank may enable dbo while others may not
        if not self.vllm_config.model_config.use_mla or not envs_ascend.VLLM_ASCEND_ENABLE_DBO:
            return False
        # TODO: remove it if token-level microbatch is enabled
        [token_index,
         seq_index] = compute_split_seq_index(query_lens, attn_state,
                                              num_tokens)
        if token_index == 0 or seq_index == 0 or seq_index == len(
                query_lens) or num_tokens < 256:
            return False
        return True

    def get_model(self) -> nn.Module:
        # get raw model out of the aclgraph wrapper.
        if isinstance(self.model, ACLGraphWrapper):
            return self.model.unwrap()
        return self.model

    def get_supported_generation_tasks(self) -> "list[GenerationTask]":
        model = self.get_model()
        supported_tasks = list[GenerationTask]()

        if is_text_generation_model(model):
            supported_tasks.append("generate")

        if supports_transcription(model):
            if model.supports_transcription_only:
                return ["transcription"]

            supported_tasks.append("transcription")

        return supported_tasks

    def get_supported_tasks(self) -> "tuple[SupportedTask, ...]":
        tasks = list[SupportedTask]()

        if self.model_config.runner_type == "generate":
            tasks.extend(self.get_supported_generation_tasks())
        if self.model_config.runner_type == "pooling":
            tasks.extend(self.get_supported_pooling_tasks())

        return tuple(tasks)

    def _make_attention_mask(self, seq_lens, position,
                             attn_state) -> torch.Tensor:
        if self.pcp_size > 1:
            return None
        # Pooling situation.
        if self.model_config.runner_type == "pooling" and self.model_config.pooler_config.pooling_type == "CLS":
            return self.attn_mask_builder.get_pooling_mask(self.device)
        # Chunk Prefill situation.
        elif attn_state == AscendAttentionState.ChunkedPrefill and not self.vllm_config.model_config.use_mla and not self.use_sparse:
            if self.dcp_size > 1:
                max_seq_len = max(seq_lens.max().item(), 0)
                return self.attn_mask_builder.get_attn_mask(max_seq_len, self.dtype, self.device)
            elif torch.version.cann.startswith("8.3"):
                return self.attn_mask_builder.get_splitfuse_attn_mask()
            else:
                return self.attn_mask_builder.get_splitfuse_attn_mask(
                    seq_lens, position, self.dtype, self.device)

        # Prefill without cache situation.
        elif attn_state == AscendAttentionState.PrefillNoCache:
            max_seq_len = max(seq_lens.max().item(), 0)
            return self.attn_mask_builder.get_attn_mask(
                max_seq_len, self.dtype, self.device)
        # Prefill with cache hit.
        elif attn_state == AscendAttentionState.PrefillCacheHit:
            return self.attn_mask_builder.get_attn_mask(
                128, self.dtype, self.device)
        # Decode-only situation.
        else:
            return None

    def _calc_mrope_positions(self, scheduler_output: "SchedulerOutput"):
        mrope_pos_ptr = 0
        for index, req_id in enumerate(self.input_batch.req_ids):
            req = self.requests[req_id]
            assert req.mrope_positions is not None

            num_computed_tokens = \
                self.input_batch.num_computed_tokens_cpu[index]
            num_scheduled_tokens = \
                scheduler_output.num_scheduled_tokens[req_id]
            num_prompt_tokens = len(req.prompt_token_ids)

            if num_computed_tokens + num_scheduled_tokens > num_prompt_tokens:
                prompt_part_len = max(0,
                                      num_prompt_tokens - num_computed_tokens)
                completion_part_len = max(
                    0, num_scheduled_tokens - prompt_part_len)
            else:
                prompt_part_len = num_scheduled_tokens
                completion_part_len = 0

            assert num_scheduled_tokens == prompt_part_len + completion_part_len

            if prompt_part_len > 0:
                # prompt's mrope_positions are pre-computed
                dst_start = mrope_pos_ptr
                dst_end = mrope_pos_ptr + prompt_part_len
                src_start = num_computed_tokens
                src_end = num_computed_tokens + prompt_part_len

                self.mrope_positions_cpu[:, dst_start:dst_end] = \
                    req.mrope_positions[:, src_start:src_end]

                mrope_pos_ptr += prompt_part_len

            if completion_part_len > 0:
                # compute completion's mrope_positions on-the-fly
                dst_start = mrope_pos_ptr
                dst_end = mrope_pos_ptr + completion_part_len
                MRotaryEmbedding.get_next_input_positions_tensor(
                    out=self.mrope_positions_np,
                    out_offset=dst_start,
                    mrope_position_delta=req.mrope_position_delta,
                    context_len=num_computed_tokens + prompt_part_len,
                    num_new_tokens=completion_part_len,
                )

                mrope_pos_ptr += completion_part_len

    def _execute_mm_encoder(self, scheduler_output: "SchedulerOutput"):
        scheduled_encoder_inputs = scheduler_output.scheduled_encoder_inputs
        if not scheduled_encoder_inputs:
            return

        # Batch the multi-modal inputs.
        mm_kwargs, mm_hashes_pos = self._batch_mm_kwargs_from_scheduler(
            scheduler_output)
        encoder_outputs = []

        for _, num_items, mm_kwargs_group in group_mm_kwargs_by_modality(
                mm_kwargs,
                device=self.device,
                pin_memory=True,
        ):
            # Run the encoder.
            # `curr_group_outputs` is either of the following:
            # 1. A tensor of shape (num_items, feature_size, hidden_size)
            # in case feature_size is fixed across all multimodal items.
            # 2. A list or tuple (length: num_items) of tensors, each of shape
            # (feature_size, hidden_size) in case the feature size is dynamic
            # depending on the input multimodal items.
            curr_group_outputs = self.model.get_multimodal_embeddings(
                **mm_kwargs_group)

            sanity_check_mm_encoder_outputs(
                curr_group_outputs,
                expected_num_items=num_items,
            )

            for output in curr_group_outputs:
                encoder_outputs.append(output)

        for (mm_hash, pos_info), output in zip(mm_hashes_pos, encoder_outputs):
            self.encoder_cache[mm_hash] = scatter_mm_placeholders(
                output,
                is_embed=pos_info.is_embed,
            )

    def _batch_mm_kwargs_from_scheduler(
        self,
        scheduler_output: "SchedulerOutput",
    ) -> tuple[list[MultiModalKwargsItem], list[tuple[str, PlaceholderRange]]]:
        """Batch multimodal kwargs from scheduled encoder inputs.

        Args:
            scheduler_output: The scheduler output containing scheduled encoder
              inputs.

        Returns:
            A tuple of (mm_kwargs, req_ids_pos) where:
            - mm_kwargs: List of multimodal kwargs items to be batched
            - mm_hashes_pos: List of (mm_hash, position_info) tuples
        """
        scheduled_encoder_inputs = scheduler_output.scheduled_encoder_inputs
        if not scheduled_encoder_inputs:
            return [], []
        # Batch the multi-modal inputs.
        mm_kwargs = list[MultiModalKwargsItem]()
        # list of tuple (mm_hash, position_info)
        mm_hashes_pos = list[tuple[str, PlaceholderRange]]()
        for req_id, encoder_input_ids in scheduled_encoder_inputs.items():
            req_state = self.requests[req_id]
            assert req_state.mm_features is not None
            for mm_input_id in encoder_input_ids:
                mm_feature = req_state.mm_features[mm_input_id]
                mm_hash = mm_feature.identifier
                mm_kwargs.append(mm_feature.data)
                mm_hashes_pos.append((mm_hash, mm_feature.mm_position))

        return mm_kwargs, mm_hashes_pos

    def _gather_mm_embeddings(
        self,
        scheduler_output: "SchedulerOutput",
    ) -> list[torch.Tensor]:

        def _iter_mm_features(req_state: CachedRequestState):
            assert req_state.mm_features is not None
            for mm_feature in req_state.mm_features:
                pos_info = mm_feature.mm_position
                yield mm_feature.identifier, pos_info, getattr(
                    pos_info, "is_embed", None)

        mm_embeds: list[torch.Tensor] = []

        for req_id in self.input_batch.req_ids:
            num_scheduled_tokens = scheduler_output.num_scheduled_tokens[
                req_id]
            req_state = self.requests[req_id]
            num_computed_tokens = req_state.num_computed_tokens

            for mm_hash, pos_info, is_embed in _iter_mm_features(req_state):
                start_pos = pos_info.offset
                num_encoder_tokens = pos_info.length

                if start_pos >= num_computed_tokens + num_scheduled_tokens:
                    break
                if start_pos + num_encoder_tokens <= num_computed_tokens:
                    continue

                start_idx = max(num_computed_tokens - start_pos, 0)
                end_idx = min(
                    num_computed_tokens - start_pos + num_scheduled_tokens,
                    num_encoder_tokens,
                )
                assert start_idx < end_idx

                encoder_output = self.encoder_cache.get(mm_hash, None)
                assert encoder_output is not None, \
                    f"Encoder cache miss for {mm_hash}."

                if is_embed is not None:
                    is_embed = is_embed[start_idx:end_idx]

                mm_embeds_item = gather_mm_placeholders(
                    encoder_output[start_idx:end_idx],
                    is_embed=is_embed,
                )
                mm_embeds.append(mm_embeds_item)
        return mm_embeds

    def _get_cumsum_and_arange(
        self,
        num_tokens: np.ndarray,
        cumsum_dtype: Optional[np.dtype] = None,
    ) -> tuple[np.ndarray, np.ndarray]:
        """Get the cumulative sum and batched arange of the given array.
        # E.g., [2, 5, 3] -> ([2, 7, 10], [0, 1, 0, 1, 2, 3, 4, 0, 1, 2])
        # Equivalent to but faster than:
        # np.concatenate([np.arange(n) for n in num_tokens])
        """
        # Step 1. [2, 5, 3] -> [2, 7, 10]
        cu_num_tokens = np.cumsum(num_tokens, dtype=cumsum_dtype)
        total_num_tokens = cu_num_tokens[-1]
        # Step 2. [2, 7, 10] -> [0, 0, 2, 2, 2, 2, 2, 7, 7, 7]
        cumsums_offsets = np.repeat(cu_num_tokens - num_tokens, num_tokens)
        # Step 3. [0, 1, 0, 1, 2, 3, 4, 0, 1, 2]
        arange = self.arange_np[:total_num_tokens] - cumsums_offsets

        return cu_num_tokens, arange

    def _prepare_input_ids(self, total_num_scheduled_tokens: int,
                           cu_num_tokens: np.ndarray) -> None:
        """Prepare the input IDs for the current batch.

        Carefully handles the `prev_sampled_token_ids` which can be cached
        from the previous engine iteration, in which case those tokens on the
        NPU need to be copied into the corresponding slots into input_ids."""

        if self.input_batch.prev_sampled_token_ids is None:
            # Normal scheduling case
            self.input_ids[:total_num_scheduled_tokens].copy_(
                self.input_ids_cpu[:total_num_scheduled_tokens],
                non_blocking=True)
            return

        # Async scheduling case, where some decode requests from the previous
        # iteration won't have entries in input_ids_cpu and need to be copied
        # on the NPU from prev_sampled_token_ids.
        prev_req_id_to_index = self.input_batch.prev_req_id_to_index
        assert prev_req_id_to_index is not None
        flattened_indices = []
        prev_common_req_indices = []
        indices_match = True
        max_flattened_index = -1
        for req_id, cur_index in self.input_batch.req_id_to_index.items():
            if (prev_index := prev_req_id_to_index.get(req_id)) is not None:
                prev_common_req_indices.append(prev_index)
                # We need to compute the flattened input_ids index of the
                # last token in each common request.
                flattened_index = cu_num_tokens[cur_index].item() - 1
                flattened_indices.append(flattened_index)
                indices_match &= (prev_index == flattened_index)
                max_flattened_index = max(max_flattened_index, flattened_index)
        num_commmon_tokens = len(flattened_indices)
        if num_commmon_tokens < total_num_scheduled_tokens:
            # If not all requests are decodes from the last iteration,
            # We need to copy the input_ids_cpu to the NPU first.
            self.input_ids[:total_num_scheduled_tokens].copy_(
                self.input_ids_cpu[:total_num_scheduled_tokens],
                non_blocking=True)
        if num_commmon_tokens == 0:
            # No requests in common with the previous iteration
            # So input_ids_cpu will have all the input ids.
            return
        if indices_match and max_flattened_index == (num_commmon_tokens - 1):
            # Common-case optimization: the batch is unchanged
            # and no reordering happened.
            # The indices are both the same permutation of 0..N-1 so
            # we can copy directly using a single slice.
            self.input_ids[:num_commmon_tokens].copy_(
                self.input_batch.prev_sampled_token_ids[:num_commmon_tokens,
                                                        0],
                non_blocking=True)
            return
        # Upload the index tensors asynchronously
        # so the scatter can be non-blocking.
        input_ids_index_tensor = torch.tensor(flattened_indices,
                                              dtype=torch.int64,
                                              pin_memory=self.pin_memory).to(
                                                  self.device,
                                                  non_blocking=True)
        prev_common_req_indices_tensor = torch.tensor(
            prev_common_req_indices,
            dtype=torch.int64,
            pin_memory=self.pin_memory).to(self.device, non_blocking=True)
        self.input_ids.scatter_(dim=0,
                                index=input_ids_index_tensor,
                                src=self.input_batch.prev_sampled_token_ids[
                                    prev_common_req_indices_tensor, 0])

    def _may_reorder_batch(self, scheduler_output: "SchedulerOutput") -> None:
        """
        Update the order of requests in the batch based on the attention
        backend's needs. For example, some attention backends (namely MLA) may
        want to separate requests based on if the attention computation will be
        compute-bound or memory-bound.

        Args:
            scheduler_output: The scheduler output.
        """
        # Attention free models have zero kv_cache_goups, however models
        # like Mamba are also attention free but use the kv_cache for
        # keeping its internal state. This is why we check the number
        # of kv_cache groups instead of solely checking
        # for self.model_config.is_attention_free.
        if len(self.kv_cache_config.kv_cache_groups) == 0:
            return

        if self.reorder_batch_threshold is not None:
            reorder_batch_to_split_decodes_and_prefills(
                self.input_batch,
                scheduler_output,
                decode_threshold=self.reorder_batch_threshold)

    def _prepare_inputs(
        self,
        scheduler_output: "SchedulerOutput",
        intermediate_tensors: Optional[IntermediateTensors] = None,
    ) -> tuple[dict[str, Any], torch.Tensor, np.ndarray, int, torch.Tensor,
    int, torch.Tensor, SpecDecodeMetadata, Optional[torch.Tensor],
    Optional[torch.Tensor], Optional[torch.Tensor], int]:
        total_num_scheduled_tokens = scheduler_output.total_num_scheduled_tokens
        assert total_num_scheduled_tokens > 0
        num_reqs = self.input_batch.num_reqs
        assert num_reqs > 0

        # OPTIMIZATION: Start copying the block table first.
        # This way, we can overlap the copy with the following CPU operations.
        self.input_batch.block_table.commit_block_table(num_reqs)

        # Get the number of scheduled tokens for each request.
        req_ids = self.input_batch.req_ids
        tokens = [scheduler_output.num_scheduled_tokens[i] for i in req_ids]
        num_scheduled_tokens = np.array(tokens, dtype=np.int32)

        req_indices = np.repeat(self.arange_np[:num_reqs], num_scheduled_tokens)
        _, arange = self._get_cumsum_and_arange(num_scheduled_tokens)
        positions_np = np.add(
            self.input_batch.num_computed_tokens_cpu[req_indices],
            arange,
        )

        self.input_batch.block_table.compute_slot_mapping(req_indices, positions_np)
        tokens, position_pcp, pcp_unpad_mask = self._update_tokens_for_pcp(tokens)
        num_scheduled_tokens = np.array(tokens, dtype=np.int32)
        # update total_num_scheduled_tokens
        total_num_scheduled_tokens = sum(num_scheduled_tokens[:num_reqs])
        self.input_batch.block_table.commit_slot_mapping(
            total_num_scheduled_tokens)
        
        total_num_pcp_pads = sum(self.num_pcp_pads)
        max_num_scheduled_tokens = max(tokens)
        num_valid_tokens = np.array([
            num_tokens -
            len(scheduler_output.scheduled_spec_decode_tokens.get(i, []))
            for num_tokens, i in zip(tokens, req_ids)
        ],
            dtype=np.int32)

        if (self.use_aclgraph and total_num_scheduled_tokens
                <= self.aclgraph_batch_sizes[-1]):
            # Add padding to the batch size.
            num_input_tokens = self.vllm_config.pad_for_cudagraph(
                total_num_scheduled_tokens)
        elif self.use_aclgraph and enable_sp(self.vllm_config):
            # When using aclgraph, if total_num_scheduled_tokens exceeds the maximum graph size,
            # the model will fall back to running its FX graph in eager mode.
            # In this case, when sequence parallelism is enabled, we need to pad tokens to align
            # with tp_size because pad_size cannot be captured by the FX graph
            tp_size = self.vllm_config.parallel_config.tensor_parallel_size
            num_input_tokens = math.ceil(
                total_num_scheduled_tokens / tp_size) * tp_size
        else:
            # Eager mode.
            num_input_tokens = total_num_scheduled_tokens

        # Get the attention state.
        attn_state = self._build_attn_state(num_reqs, num_scheduled_tokens,
                                            num_valid_tokens)
        self.attn_state = attn_state  # type: ignore

        # Determine if it's a splitfuse batch
        with_prefill = attn_state not in [
            AscendAttentionState.DecodeOnly, AscendAttentionState.SpecDecoding
        ]

        self.query_lens = torch.from_numpy(num_scheduled_tokens)
        enable_dbo = self._check_dbo_is_valid(self.query_lens.tolist(),
                                              attn_state,
                                              total_num_scheduled_tokens)

        # Get info across DP ranks.
        # NOTE: maybe_padded_num_tokens is only used when using TorchAir with DP,
        # Otherwise, it's just max_tokens_across_dp_cpu
        (maybe_padded_num_tokens, num_tokens_across_dp, with_prefill,
         enable_dbo) = self._sync_metadata_across_dp(num_input_tokens,
                                                     with_prefill, enable_dbo)

        # TODO: Now that num_input_tokens is basically identical with maybe_padded_num_tokens
        # We should consider removing maybe_padded_num_tokens later
        num_input_tokens = maybe_padded_num_tokens

        # Hot-Swap lora model
        if self.lora_config:
            self.set_active_loras(self.input_batch, num_scheduled_tokens)

        # Get request indices.
        # E.g., [2, 5, 3] -> [0, 0, 1, 1, 1, 1, 1, 2, 2, 2]
        req_indices = np.repeat(self.arange_np[:num_reqs],
                                num_scheduled_tokens)

        # cu_num_tokens: [2, 5, 3] -> [2, 7, 10]
        # arange: [0, 1, 0, 1, 2, 3, 4, 0, 1, 2]
        cu_num_tokens, arange = self._get_cumsum_and_arange(
            num_scheduled_tokens)

        if self.pcp_size > 1:
            positions_np = self.positions_np[:total_num_scheduled_tokens]
            np.add(self.input_batch.num_computed_tokens_cpu[req_indices],
                   position_pcp[:total_num_scheduled_tokens],
                   out=positions_np)
        else:
            self.positions_np[:total_num_scheduled_tokens] = positions_np

        # Calculate M-RoPE positions.
        # Only relevant for models using M-RoPE (e.g, Qwen2-VL)
        if self.uses_mrope:
            self._calc_mrope_positions(scheduler_output)

            # Only relevant for models using M-RoPE (e.g, Qwen2-VL)
            self.mrope_positions[:, :total_num_scheduled_tokens].copy_(
                self.mrope_positions_cpu[:, :total_num_scheduled_tokens],
                non_blocking=True)

        # Get token indices.
        # E.g., [0, 1, 0, 1, 2, 3, 4, 0, 1, 2]
        # -> [0, 1, M, M + 1, M + 2, M + 3, M + 4, 2 * M, 2 * M + 1, 2 * M + 2]
        # where M is the max_model_len.
        token_indices = (positions_np +
                         req_indices * self.input_batch.token_ids_cpu.shape[1])

        # Prepare input_ids.
        # NOTE(woosuk): We use torch.index_select instead of np.take here
        # because torch.index_select is much faster than np.take for large
        # tensors.
        torch.index_select(self.input_batch.token_ids_cpu_tensor.flatten(),
                           0,
                           torch.from_numpy(token_indices),
                           out=self.input_ids_cpu[:total_num_scheduled_tokens])

        self.query_start_loc_np[0] = 0
        self.query_start_loc_np[1:num_reqs + 1] = cu_num_tokens
        self.query_start_loc[:num_reqs + 1].copy_(
            self.query_start_loc_cpu[:num_reqs + 1], non_blocking=True)

        self.seq_lens_np[:num_reqs] = (
            self.input_batch.num_computed_tokens_cpu[:num_reqs] +
            num_scheduled_tokens)
        self.seq_lens[:num_reqs].copy_(self.seq_lens_cpu[:num_reqs],
                                       non_blocking=True)

        # Fill unused with -1. Needed for reshape_and_cache
        self.query_start_loc[num_reqs + 1:].fill_(-1)
        self.seq_lens[num_reqs:].fill_(0)

        self.query_lens = torch.from_numpy(num_scheduled_tokens)

        # Copy the tensors to the NPU.
        self.input_ids[:total_num_scheduled_tokens].copy_(
            self.input_ids_cpu[:total_num_scheduled_tokens], non_blocking=True)

        self.positions_cpu[total_num_scheduled_tokens:num_input_tokens].zero_()
        self.positions[:num_input_tokens].copy_(
            self.positions_cpu[:num_input_tokens], non_blocking=True)

        # Make Attention metadata
        positions_cpu = self.positions_cpu[:num_input_tokens]
        positions = self.positions[:num_input_tokens]
        seq_lens_cpu = self.seq_lens_cpu[:num_reqs]
<<<<<<< HEAD

=======
        attn_state = self._build_attn_state(num_reqs, num_scheduled_tokens,
                                            num_valid_tokens)
>>>>>>> 0bf3f21a
        self.attn_mask = self._make_attention_mask(seq_lens=seq_lens_cpu,
                                                    position=positions_cpu,
                                                    attn_state=attn_state)
        self.attn_state = attn_state  # type: ignore

        self.with_prefill = with_prefill
        self.num_tokens_across_dp = num_tokens_across_dp
        self._update_graph_pad_size(with_prefill, maybe_padded_num_tokens)
        attn_metadata: dict[str, Any] = {}

        # Prepare input_ids
        token_indices = (positions_np +
                         req_indices * self.input_batch.token_ids_cpu.shape[1])
        torch.index_select(self.input_batch.token_ids_cpu_tensor.flatten(),
                           0,
                           torch.from_numpy(token_indices),
                           out=self.input_ids_cpu[:total_num_scheduled_tokens])
        # Copy the tensors to the NPU.
        self._prepare_input_ids(total_num_scheduled_tokens, cu_num_tokens)

        # _prepare_inputs may reorder the batch, so we must gather
        # multi-modal outputs after that to ensure the correct order
        if self.is_multimodal_model:
            # Run the multimodal encoder if any.
            self._execute_mm_encoder(scheduler_output)
            mm_embeds = self._gather_mm_embeddings(scheduler_output)

            # NOTE(woosuk): To unify token ids and soft tokens (vision
            # embeddings), we always use embeddings (rather than token ids)
            # as input to the multimodal model, even when the input is text.
            input_ids = self.input_ids[:total_num_scheduled_tokens]
            if mm_embeds:
                inputs_embeds = self.model.get_input_embeddings(
                    input_ids, mm_embeds)
            else:
                inputs_embeds = self.model.get_input_embeddings(input_ids)
            # TODO(woosuk): Avoid the copy. Optimize.
            self.inputs_embeds[:total_num_scheduled_tokens].copy_(
                inputs_embeds)
            inputs_embeds = self.inputs_embeds[:num_input_tokens]
            input_ids = None
        else:
            # For text-only models, we use token ids as input.
            # While it is possible to use embeddings as input just like the
            # multimodal models, it is not desirable for performance since
            # then the embedding layer is not included in the ACL graph.
            input_ids = self.input_ids[:num_input_tokens]
            inputs_embeds = None
        positions = self.positions[:num_input_tokens]
        input_ids, positions = self._update_input_ids_and_positions(
            input_ids, positions, num_input_tokens, with_prefill,
            maybe_padded_num_tokens)

        if get_pp_group().is_first_rank:
            intermediate_tensors = None
        else:
            assert intermediate_tensors is not None
            assert self.intermediate_tensors is not None
            for k, v in intermediate_tensors.items():
                self.intermediate_tensors[k][:num_input_tokens].copy_(
                    v[:num_input_tokens], non_blocking=True)
            intermediate_tensors = IntermediateTensors({
                k: v[:num_input_tokens]
                for k, v in self.intermediate_tensors.items()
            })

        use_spec_decode = len(
            scheduler_output.scheduled_spec_decode_tokens) > 0
        if not use_spec_decode:
            # NOTE(woosuk): Due to chunked prefills, the batch may contain
            # partial requests. While we should not sample any token
            # from these partial requests, we do so for simplicity.
            # We will ignore the sampled tokens from the partial requests.
            # TODO: Support prompt logprobs.
            spec_decode_metadata = None
            logits_indices = torch.from_numpy(cu_num_tokens) * self.pcp_size - self.num_pcp_pads[:
                                                                                               num_reqs] - 1
            logits_indices = logits_indices.to(
                self.device, non_blocking=True)
        else:
            # pcp not supported now
            assert self.pcp_size == 1
            # Get the number of draft tokens for each request.
            # Iterate over the dictionary rather than all requests since not all
            # requests have draft tokens.
            num_draft_tokens = np.zeros(num_reqs, dtype=np.int32)
            for req_id, draft_token_ids in (
                    scheduler_output.scheduled_spec_decode_tokens.items()):
                req_idx = self.input_batch.req_id_to_index[req_id]
                num_draft_tokens[req_idx] = len(draft_token_ids)

            spec_decode_metadata = self._calc_spec_decode_metadata(
                num_draft_tokens, cu_num_tokens)
            logits_indices = spec_decode_metadata.logits_indices
            self.num_draft_tokens.np[:num_reqs] = num_draft_tokens
            self.num_draft_tokens.np[num_reqs:].fill(0)
            self.num_draft_tokens.copy_to_gpu()

        # Used in the below loop.
        # query_start_loc_cpu = self.query_start_loc.cpu[:num_reqs + 1]
        num_computed_tokens_cpu = (
            self.input_batch.num_computed_tokens_cpu_tensor[:num_reqs])
        spec_decode_common_attn_metadata = None
        if use_spec_decode and self.need_accepted_tokens:
            self.num_accepted_tokens.np[:num_reqs] = (
                self.input_batch.num_accepted_tokens_cpu[:num_reqs])
            self.num_accepted_tokens.np[num_reqs:].fill(1)
            self.num_accepted_tokens.copy_to_gpu()

        # prepare pcp meta data
        long_seq_metadata = self._generate_pcp_metadata(total_num_scheduled_tokens, seq_lens_cpu)
        # Prepare the attention metadata for each KV cache group and make layers
        # in the same group share the same metadata.
        for kv_cache_group_id, kv_cache_group_spec in enumerate(
                self.kv_cache_config.kv_cache_groups):
            slot_mapping_size = (
                total_num_scheduled_tokens
                if self.pcp_size == 1
                else total_num_scheduled_tokens * self.pcp_size
                - total_num_pcp_pads
            )
            if isinstance(kv_cache_group_spec.kv_cache_spec,
                          EncoderOnlyAttentionSpec):
                # Encoder-only layers do not have KV cache, so we need to
                # create a dummy block table and slot mapping for them.
                blk_table_tensor = torch.zeros(
                    (num_reqs, 1),
                    dtype=torch.int32,
                    device=self.device,
                )
                slot_mapping = torch.zeros(
                    (total_num_scheduled_tokens, ),
                    dtype=torch.int64,
                    device=self.device,
                )
            else:
                blk_table = self.input_batch.block_table[kv_cache_group_id]
                blk_table_tensor = blk_table.get_device_tensor()
                slot_mapping = blk_table.slot_mapping_cpu[:slot_mapping_size]
                self.slot_mapping[:slot_mapping_size].copy_(
                    slot_mapping[:slot_mapping_size],
                    non_blocking=True,
                )
                self.slot_mapping[slot_mapping_size:].fill_(0)
                if self.pcp_size > 1:
                    assert pcp_unpad_mask is not None
                    pcp_padded_slot_mapping = self.pcp_padded_slot_mapping[:pcp_unpad_mask.shape[0]]
                    pcp_padded_slot_mapping.fill_(-1)
                    pcp_padded_slot_mapping[pcp_unpad_mask] = self.slot_mapping[:slot_mapping_size]
                    self.slot_mapping[:long_seq_metadata.num_actual_tokens_pcp_padded] = pcp_padded_slot_mapping

            # Make AscendCommonAttentionMetadata
            common_attn_metadata = AscendCommonAttentionMetadata(
                query_start_loc=self.query_start_loc[:num_reqs + 1],
                query_start_loc_cpu=self.query_start_loc_cpu[:num_reqs + 1],
                seq_lens_cpu=self.seq_lens_cpu,
                seq_lens=self.seq_lens_cpu[:num_reqs],
                num_reqs=num_reqs,
                num_actual_tokens=slot_mapping_size,
                num_input_tokens=num_input_tokens,
                actual_seq_lengths_q=self.actual_seq_lengths_q,
                # TODO: change this to the right block table for linear attn
                block_table_tensor=blk_table_tensor[:num_reqs],
                slot_mapping=self.slot_mapping,
                num_computed_tokens_cpu=num_computed_tokens_cpu,
                positions=self.positions,
                attn_mask=self.attn_mask,
                spec_attn_mask=self.spec_attn_mask,
                attn_state=self.attn_state,
                enable_dbo_across_dp=enable_dbo,
                is_only_prefill=bool(np.all(num_valid_tokens != 1)),
                max_query_len=max_num_scheduled_tokens,
                graph_pad_size=self.graph_pad_size,
                decode_token_per_req=self.decode_token_per_req,
                cos=self.cos,
                sin=self.sin,
                prefill_context_parallel_metadata=long_seq_metadata,
            )

            if self.speculative_config and \
                spec_decode_common_attn_metadata is None:
                spec_decode_common_attn_metadata = common_attn_metadata

            for attn_group in self.attn_groups[kv_cache_group_id]:
                common_prefix_len = 0
                extra_attn_metadata_args = {}
                builder = attn_group.get_metadata_builder()
                if isinstance(builder, GDNAttentionMetadataBuilder
                              ) or self.model_config.runner_type == "pooling":
                    if use_spec_decode:
                        extra_attn_metadata_args = dict(
                            num_accepted_tokens=self.num_accepted_tokens.
                            gpu[:num_reqs],
                            num_draft_tokens=self.num_draft_tokens.
                            gpu[:num_reqs],
                        )
                    attn_metadata_i = builder.build(
                        common_prefix_len=common_prefix_len,
                        common_attn_metadata=common_attn_metadata,
                        **extra_attn_metadata_args)
                else:
                    attn_metadata_i = builder.build(
                        common_prefix_len=common_prefix_len,
                        common_attn_metadata=common_attn_metadata,
                        model=self.get_model(),
                        **extra_attn_metadata_args)

                for layer_name in attn_group.layer_names:
                    attn_metadata[layer_name] = attn_metadata_i

        if lmhead_tp_enable():
            max_num_reqs_across_dp = maybe_padded_num_tokens if not with_prefill else self.max_num_reqs
            logits_indices = nn.functional.pad(
                logits_indices,
                (0, max_num_reqs_across_dp - logits_indices.shape[0]))

        return (attn_metadata, positions, num_scheduled_tokens,
                num_input_tokens, num_tokens_across_dp,
                maybe_padded_num_tokens, logits_indices, spec_decode_metadata,
                input_ids, inputs_embeds, intermediate_tensors,
                max_num_scheduled_tokens)

    def _generate_process_reqs_hidden_states(self, attn_metadata, with_prefill,
                                             maybe_padded_num_tokens,
                                             input_ids, positions,
                                             intermediate_tensors,
                                             inputs_embeds):
        assert self.model is not None
        hidden_states = self.model(
            input_ids=input_ids,
            positions=positions,
            intermediate_tensors=intermediate_tensors,
            inputs_embeds=inputs_embeds,
        )

        forward_context = get_forward_context()
        if forward_context.cudagraph_runtime_mode == CUDAGraphMode.FULL:
            # TODO: maybe_padded_num_tokens will be removed, use num_input_tokens instead
            if self.vllm_config.model_config.use_mla:
                # FIXME: Try using `auto_dispatch_capture=True`
                update_mla_attn_params(self.update_stream, forward_context,
                                       maybe_padded_num_tokens,
                                       self.speculative_config)
            else:
                update_attn_params(self.update_stream, forward_context,
                                   maybe_padded_num_tokens)

        if self.pcp_size > 1:
            hidden_states = get_pcp_group().all_gather(hidden_states, 0)
            hidden_states = torch.index_select(
                hidden_states, 0, self.pcp_allgather_restore_idx[:hidden_states.shape[0]])
        return hidden_states

    def _build_attn_state(self, num_reqs, num_scheduled_tokens,
                          num_valid_tokens):
        ascend_config = get_ascend_config()
        if np.array_equal(self.seq_lens_np[:num_reqs], num_scheduled_tokens):
            attn_state = AscendAttentionState.PrefillNoCache
        # We assume it is the decode stage, where prefill occurs but only one token is not hit in cache.
        elif np.all(num_scheduled_tokens == 1):
            attn_state = AscendAttentionState.DecodeOnly
            if self.speculative_config and self.speculative_config.method == 'deepseek_mtp':
                # SpecDecoding now supports seq_len=1 and seq_len=2
                # In Prefilling Decoding Disaggregation scenario, SpecDecoding need to supports seq_len=1
                attn_state = AscendAttentionState.SpecDecoding
        # Speculative decoding.
        elif np.all(num_valid_tokens == 1):
            if self.drafter and (self.drafter.name == SpecDcodeType.EAGLE
                                 or self.drafter.name == SpecDcodeType.EAGLE3):
                attn_state = AscendAttentionState.ChunkedPrefill
            else:
                attn_state = AscendAttentionState.SpecDecoding
        # splitfuse
        elif not ascend_config.ascend_scheduler_config.enabled or self.chunked_prefill_enabled:
            attn_state = AscendAttentionState.ChunkedPrefill
        else:
            attn_state = AscendAttentionState.PrefillCacheHit
        return attn_state

    def _update_graph_pad_size(self, with_prefill, graph_pad_size):
        self.graph_pad_size = -1

    def _update_input_ids_and_positions(self, input_ids, positions,
                                        num_input_tokens, with_prefill,
                                        maybe_padded_num_tokens):
        if self.uses_mrope:
            positions = self.mrope_positions[:, :num_input_tokens]
        return input_ids, positions

    def _calc_spec_decode_metadata(
        self,
        num_draft_tokens: np.ndarray,
        cu_num_scheduled_tokens: np.ndarray,
    ) -> SpecDecodeMetadata:
        # Inputs:
        # cu_num_scheduled_tokens:  [  4, 104, 107, 207, 209]
        # num_draft_tokens:         [  3,   0,   2,   0,   1]
        # Outputs:
        # cu_num_draft_tokens:      [  3,   3,   5,   5,   6]
        # logits_indices:           [  0,   1,   2,   3, 103, 104, 105, 106,
        #                            206, 207, 208]
        # target_logits_indices:    [  0,   1,   2,   5,   6,   9]
        # bonus_logits_indices:     [  3,   4,   7,   8,  10]

        # Compute the logits indices.
        # [4, 1, 3, 1, 2]
        num_sampled_tokens = num_draft_tokens + 1
        # Step 1. [4, 5, 8, 9, 11]
        cu_num_sampled_tokens = np.cumsum(num_sampled_tokens, dtype=np.int32)
        total_num_sampled_tokens = cu_num_sampled_tokens[-1]
        # Step 2. [0, 0, 0, 0, 4, 5, 5, 5, 8, 9, 9]
        cumsums_offsets = np.repeat(cu_num_sampled_tokens - num_sampled_tokens,
                                    num_sampled_tokens)
        # Step 3. [0, 1, 2, 3, 0, 0, 1, 2, 0, 0, 1]
        arange = self.arange_np[:total_num_sampled_tokens] - cumsums_offsets
        # Step 4. [0, 0, 0, 0, 103, 104, 104, 104, 206, 207, 207]
        logits_indices = np.repeat(
            cu_num_scheduled_tokens - num_sampled_tokens, num_sampled_tokens)
        # Step 5. [0, 1, 2, 3, 103, 104, 105, 106, 206, 207, 208]
        logits_indices += arange

        # Compute the bonus logits indices.
        bonus_logits_indices = cu_num_sampled_tokens - 1

        # Compute the draft logits indices.
        # [3, 3, 5, 5, 6]
        cu_num_draft_tokens = np.cumsum(num_draft_tokens, dtype=np.int32)
        total_num_draft_tokens = cu_num_draft_tokens[-1]
        # [0, 0, 0, 3, 3, 5]
        cumsums_offsets = np.repeat(cu_num_draft_tokens - num_draft_tokens,
                                    num_draft_tokens)
        # [0, 1, 2, 0, 1, 0]
        arange = self.arange_np[:total_num_draft_tokens] - cumsums_offsets
        # [0, 0, 0, 5, 5, 9]
        target_logits_indices = np.repeat(
            cu_num_sampled_tokens - num_sampled_tokens, num_draft_tokens)
        # [0, 1, 2, 5, 6, 9]
        target_logits_indices += arange

        # TODO: Optimize the CPU -> NPU copy.
        cu_num_draft_tokens = torch.from_numpy(cu_num_draft_tokens).to(
            self.device, non_blocking=True)
        logits_indices = torch.from_numpy(logits_indices).to(self.device,
                                                             non_blocking=True)
        target_logits_indices = torch.from_numpy(target_logits_indices).to(
            self.device, non_blocking=True)
        bonus_logits_indices = torch.from_numpy(bonus_logits_indices).to(
            self.device, non_blocking=True)

        # Compute the draft token ids.
        # draft_token_indices:      [  1,   2,   3, 105, 106, 208]
        draft_token_ids = self.input_ids[logits_indices]
        draft_token_ids = draft_token_ids[target_logits_indices + 1]

        metadata = SpecDecodeMetadata(
            draft_token_ids=draft_token_ids,
            num_draft_tokens=num_draft_tokens.tolist(),
            cu_num_draft_tokens=cu_num_draft_tokens,
            target_logits_indices=target_logits_indices,
            bonus_logits_indices=bonus_logits_indices,
            logits_indices=logits_indices,
        )
        return metadata

    def apply_grammar_bitmask(
        self,
        scheduler_output: "SchedulerOutput",
        logits: torch.Tensor,
    ) -> torch.Tensor:
        grammar_bitmask = scheduler_output.grammar_bitmask

        # We receive the structured output bitmask from the scheduler,
        # compacted to contain bitmasks only for structured output requests.
        # The order of the requests in the bitmask is not guaranteed to be the
        # same as the order of the requests in the gpu runner's batch. We need
        # to sort the bitmask to match the order of the requests used here.

        # Get the batch indices of the structured output requests.
        # Keep track of the number of speculative tokens scheduled for every
        # request in the batch, as the logit indices are offset by this amount.
        struct_out_req_batch_indices: dict[str, int] = {}
        cumulative_offset = 0
        seq = sorted(self.input_batch.req_id_to_index.items(),
                     key=lambda x: x[1])
        for req_id, batch_index in seq:
            logit_index = batch_index + cumulative_offset
            cumulative_offset += len(
                scheduler_output.scheduled_spec_decode_tokens.get(req_id, []))
            if req_id in scheduler_output.structured_output_request_ids:
                struct_out_req_batch_indices[req_id] = logit_index

        out_indices = []

        # Reorder the bitmask to match the order of the requests in the batch.
        sorted_bitmask = np.zeros_like(grammar_bitmask,
                                       shape=(logits.shape[0],
                                              grammar_bitmask.shape[1]))
        cumulative_index = 0
        seq = sorted(scheduler_output.structured_output_request_ids.items(),
                     key=lambda x: x[1])
        for req_id, _ in seq:
            logit_index = struct_out_req_batch_indices[req_id]
            num_spec_tokens = len(
                scheduler_output.scheduled_spec_decode_tokens.get(req_id, []))
            for i in range(1 + num_spec_tokens):
                sorted_bitmask[logit_index + i] = \
                    grammar_bitmask[cumulative_index + i]
                out_indices.append(logit_index + i)
            cumulative_index += 1 + num_spec_tokens
        grammar_bitmask = sorted_bitmask

        # Serialization of np.ndarray is much more efficient than a tensor,
        # so we receive it in that format.
        grammar_bitmask = torch.from_numpy(grammar_bitmask)

        # NOTE:
        # 1. XGrammar bitmask applying only supports CPU and GPU.
        # 2. The logits and bitmask should be on the same device.
        # 3. XGrammar logits on CPU only supports float32 dtype.
        logits_dtype = logits.dtype
        logits = logits.to("cpu").float()
        xgr.apply_token_bitmask_inplace(
            logits,
            grammar_bitmask,
            indices=out_indices,
        )
        return logits.to(self.device).to(logits_dtype)

    def propose_draft_token_ids(
        self,
        valid_sampled_token_ids: list[list[int]],
        sampling_metadata: SamplingMetadata,
        scheduler_output: "SchedulerOutput",
        spec_decode_metadata: SpecDecodeMetadata,
        positions: torch.Tensor,
        num_scheduled_tokens: int,
        hidden_states: torch.Tensor,
        attn_metadata: dict[str, Any],
        aux_hidden_states: torch.Tensor = None,
    ) -> Optional[list[list[int]]]:
        if not self.drafter:
            # Speculative decoding is not enabled.
            draft_token_ids = None
        else:
            draft_token_ids = self.drafter.generate_token_ids(
                valid_sampled_token_ids, sampling_metadata, scheduler_output,
                spec_decode_metadata, positions, num_scheduled_tokens,
                hidden_states, attn_metadata, aux_hidden_states)
        return draft_token_ids

    def _pool(
        self,
        hidden_states: torch.Tensor,
        num_scheduled_tokens: int,
        num_scheduled_tokens_np: np.ndarray,
        finished_sending: Optional[set[str]] = None,
        finished_recving: Optional[set[str]] = None,
        kv_connector_output: Optional["KVConnectorOutput"] = None,
    ) -> ModelRunnerOutput:
        assert self.input_batch.num_reqs ==\
            len(self.input_batch.pooling_params), \
        "Either all or none of the requests in" \
        " a batch must be pooling request"

        hidden_states = hidden_states[:num_scheduled_tokens]
        pooling_metadata = self.input_batch.pooling_metadata
        pooling_metadata.build_pooling_cursor(num_scheduled_tokens_np.tolist(),
                                              device=hidden_states.device)
        seq_lens_cpu = self.seq_lens_cpu[:self.input_batch.num_reqs]

        model = cast(VllmModelForPooling, self.model)
        raw_pooler_output = model.pooler(
            hidden_states=hidden_states,
            pooling_metadata=pooling_metadata,
        )
        raw_pooler_output = json_map_leaves(
            lambda x: x.to("cpu", non_blocking=True),
            raw_pooler_output,
        )
        torch.npu.synchronize()

        pooler_output: list[Optional[torch.Tensor]] = []
        for raw_output, seq_len, prompt_len in zip(
                raw_pooler_output, seq_lens_cpu, pooling_metadata.prompt_lens):
            output = raw_output if seq_len == prompt_len else None
            pooler_output.append(output)

        return ModelRunnerOutput(
            req_ids=self.input_batch.req_ids,
            req_id_to_index=self.input_batch.req_id_to_index,
            sampled_token_ids=[],
            logprobs=None,
            prompt_logprobs_dict={},
            pooler_output=pooler_output,
            kv_connector_output=kv_connector_output,
        )

    def _select_moe_comm_method(self, num_tokens: int,
                                with_prefill: bool) -> MoECommType:
        """1. If expert parallel is not enabled, we use all-gather since MC2 and all-to-all
        are designed for expert parallelism.
        2. If expert parallel is enabled, we need to consider the soc version and the
        number of tokens. This is based on the observation that all-gather is more
        efficient than all-to-all when running on A2.

            a. For A2, we choose from MC2 and all-gather.

            b. For A3, we choose from MC2 and all-to-all.

            In both cases, we use MC2 when the number of tokens is smaller than
            a its capacity threshold.

        Args:
            num_tokens (int): The number of tokens in the current batch.

        Raises:
            ValueError: If the soc version is unsupported.

        Returns:
            MoECommType: The selected MoE communication method.
        """
        soc_version = get_ascend_soc_version()
        quant_type = getattr(self.vllm_config.model_config.hf_config,
                             'moe_quantize', None)
        model_type = self.vllm_config.model_config.hf_config.model_type

        if not self.parallel_config.enable_expert_parallel:
            moe_comm_type = MoECommType.ALLGATHER
        elif soc_version in {AscendSocVersion.A2}:
            if (num_tokens <= self.mc2_tokens_capacity
                    and self.parallel_config.world_size_across_dp >= 16):
                moe_comm_type = MoECommType.MC2
            else:
                # Currently, w4a8_dynamic does not support allgatherep
                if quant_type == "w4a8_dynamic":
                    moe_comm_type = MoECommType.ALLTOALL
                else:
                    moe_comm_type = MoECommType.ALLTOALL

        elif soc_version in {AscendSocVersion.A3}:
            moe_comm_type = (MoECommType.MC2
                             if num_tokens <= self.mc2_tokens_capacity else
                             MoECommType.ALLTOALL)
        else:
            raise ValueError(f"Unsupported soc_version: {soc_version}")

        if moe_comm_type == MoECommType.ALLGATHER and with_prefill:
            if enable_sp():
                moe_comm_type = MoECommType.ALLGATHER
            else:
                moe_comm_type = MoECommType.NAIVE_MULTICAST

        # PanguProMoE only supports allgather
        if model_type == "PanguProMoE":
            moe_comm_type = MoECommType.ALLGATHER

        if is_global_first_rank():
            logger.debug(f"num_tokens: {num_tokens}, "
                         f"moe_comm_type: {moe_comm_type}")
        return moe_comm_type

    @torch.inference_mode()
    def execute_model(
        self,
        scheduler_output: "SchedulerOutput",
        intermediate_tensors: Optional[IntermediateTensors] = None,
    ) -> Union[ModelRunnerOutput, AsyncModelRunnerOutput, IntermediateTensors]:
        with ProfileExecuteDuration().capture_async("prepare input"):
            self._update_states(scheduler_output)
            if not scheduler_output.total_num_scheduled_tokens:
                if not has_kv_transfer_group():
                    logger.debug(
                        "skip this step for we receive the data from remote disaggregate prefill node"
                    )
                    # Return empty ModelRunnerOuptut if there's no work to do.
                    return EMPTY_MODEL_RUNNER_OUTPUT
                return self.kv_connector_no_forward(scheduler_output)

            if self.dynamic_eplb:
                self.eplb_updator.forward_before()

            (attn_metadata, positions, num_scheduled_tokens_np,
             num_input_tokens, num_tokens_across_dp, maybe_padded_num_tokens,
             logits_indices, spec_decode_metadata, input_ids, inputs_embeds,
             intermediate_tensors,
             max_query_len) = (self._prepare_inputs(scheduler_output,
                                                    intermediate_tensors))

            if self.dynamic_eplb:
                self.eplb_updator.take_update_info_from_eplb_process()

        moe_comm_type = self._select_moe_comm_method(num_input_tokens,
                                                     self.with_prefill)

        uniform_decode = (max_query_len == self.uniform_decode_query_len) and (
            scheduler_output.total_num_scheduled_tokens
            == self.input_batch.num_reqs * max_query_len)
        batch_descriptor = BatchDescriptor(num_tokens=num_input_tokens,
                                           uniform_decode=uniform_decode)
        aclgraph_runtime_mode, batch_descriptor = \
            self.aclgraph_dispatcher.dispatch(batch_descriptor)

        # Run forward pass
        with ProfileExecuteDuration().capture_async("forward"):
            with set_ascend_forward_context(
                    attn_metadata,
                    self.vllm_config,
                    num_tokens=num_input_tokens,
                    num_tokens_across_dp=num_tokens_across_dp,
                    with_prefill=self.with_prefill,
                    reserved_mc2_mask=self.reserved_mc2_mask,
                    moe_comm_type=moe_comm_type,
                    aclgraph_runtime_mode=aclgraph_runtime_mode,
                    batch_descriptor=batch_descriptor,
                    num_actual_tokens=scheduler_output.
                    total_num_scheduled_tokens,
                    prefetch_stream=self.prefetch_stream,
                    model_instance=self.model,
                    weight_prefetch_method=self.weight_prefetch_method):
                self.maybe_setup_kv_connector(scheduler_output)

                hidden_states = self._generate_process_reqs_hidden_states(
                    attn_metadata, self.with_prefill, maybe_padded_num_tokens,
                    input_ids, positions, intermediate_tensors, inputs_embeds)

            self.maybe_wait_for_kv_save()
            finished_sending, finished_recving = self.get_finished_kv_transfer(
                scheduler_output)

            aux_hidden_states = None
            if self.drafter and self.drafter.name == SpecDcodeType.EAGLE3:
                hidden_states, aux_hidden_states = hidden_states

        kv_connector_output = KVConnectorOutput(
            finished_sending=finished_sending,
            finished_recving=finished_recving)
        finished_sending = None
        finished_recving = None
        with ProfileExecuteDuration().capture_async("post process"):
            # Broadcast PP output for external_launcher (torchrun)
            # to make sure we are synced across pp ranks
            # TODO: Support overlapping mirco-batches
            # https://github.com/vllm-project/vllm/issues/18019
            broadcast_pp_output = \
                self.parallel_config.distributed_executor_backend \
                == "external_launcher" and len(get_pp_group().ranks) > 0
            if not get_pp_group().is_last_rank:
                # For mid-pipeline stages, return the hidden states.
                if not broadcast_pp_output:
                    hidden_states.kv_connector_output = kv_connector_output
                    return hidden_states
                assert isinstance(hidden_states, IntermediateTensors)
                get_pp_group().send_tensor_dict(
                    hidden_states.tensors, all_gather_group=get_tp_group())
                logits = None
            else:
                if self.input_batch.pooling_params:
                    return self._pool(
                        hidden_states,
                        scheduler_output.total_num_scheduled_tokens,
                        num_scheduled_tokens_np, finished_sending,
                        finished_recving, kv_connector_output)
                sample_hidden_states = hidden_states[logits_indices]
                logits = self.model.compute_logits(sample_hidden_states)
            if broadcast_pp_output:
                model_output_broadcast_data = {
                    "logits": logits.contiguous(),
                } if logits is not None else {}
                model_output_broadcast_data = get_pp_group(
                ).broadcast_tensor_dict(model_output_broadcast_data,
                                        src=len(get_pp_group().ranks) - 1)
                assert model_output_broadcast_data is not None
                logits = model_output_broadcast_data["logits"]

            # Apply structured output bitmasks if present
            if scheduler_output.grammar_bitmask is not None:
                logits = self.apply_grammar_bitmask(scheduler_output, logits)

            # Sample the next token and get logprobs if needed.
            sampling_metadata = self.input_batch.sampling_metadata
            if spec_decode_metadata is None:
                if lmhead_tp_enable() and logits is not None:
                    logits = logits[:self.input_batch.num_reqs]
                sampler_output = self.sampler(
                    logits=logits,
                    sampling_metadata=sampling_metadata,
                )
            else:
                if lmhead_tp_enable() and logits is not None:
                    logits = logits[:len(spec_decode_metadata.logits_indices)]
                # When indexing with a tensor (bonus_logits_indices), PyTorch
                # creates a new tensor with separate storage from the original
                # logits tensor. This means any in-place operations on bonus_logits
                # won't affect the original logits tensor.
                assert logits is not None
                bonus_logits = logits[
                    spec_decode_metadata.bonus_logits_indices]
                sampler_output = self.sampler(
                    logits=bonus_logits,
                    sampling_metadata=sampling_metadata,
                )
                bonus_token_ids = sampler_output.sampled_token_ids

                # Just like `bonus_logits`, `target_logits` is a new tensor with
                # separate storage from the original `logits` tensor. Therefore,
                # it is safe to update `target_logits` in place.
                target_logits = logits[
                    spec_decode_metadata.target_logits_indices]
                output_token_ids = self.rejection_sampler(
                    spec_decode_metadata,
                    None,  # draft_probs
                    target_logits,
                    bonus_token_ids,
                    sampling_metadata,
                )
                sampler_output.sampled_token_ids = output_token_ids
                if self.need_accepted_tokens:
                    self._update_states_after_model_execute(output_token_ids)

            discard_sampled_tokens_req_indices: list[int] = []
            # TODO(woosuk): The following loop can be slow since it iterates over
            # the requests one by one. Optimize.
            discard_sampled_tokens_req_indices = []
            for i, req_id in enumerate(self.input_batch.req_ids):
                req_state = self.requests[req_id]
                seq_len = (req_state.num_computed_tokens +
                           scheduler_output.num_scheduled_tokens[req_id])
                if seq_len < req_state.num_tokens:
                    # Ignore the sampled token.
                    # Rewind the generator state as if the token was not sampled.
                    generator = self.input_batch.generators.get(i)
                    if generator is not None:
                        generator.set_offset(generator.get_offset() - 4)
                    discard_sampled_tokens_req_indices.append(i)

            # Copy some objects so they don't get modified after returning.
            # This is important when using async scheduling.
            req_ids_output_copy = self.input_batch.req_ids.copy()
            req_id_to_index_output_copy = \
                self.input_batch.req_id_to_index.copy()

            # NOTE: NPU -> CPU Sync happens here.
            # Move as many CPU operations as possible before this sync point.
            logprobs_tensors = sampler_output.logprobs_tensors
            logprobs_lists = logprobs_tensors.tolists() \
                if logprobs_tensors is not None else None

            # Compute prompt logprobs if needed.
            prompt_logprobs_dict = self._get_prompt_logprobs_dict(
                hidden_states[:scheduler_output.total_num_scheduled_tokens],
                scheduler_output,
            )

            num_sampled_tokens = sampler_output.sampled_token_ids.shape[0]
            sampled_token_ids = sampler_output.sampled_token_ids
            if not self.use_async_scheduling:
                # Get the valid generated tokens.
                max_gen_len = sampled_token_ids.shape[-1]
                if max_gen_len == 1:
                    # No spec decode tokens.
                    valid_sampled_token_ids = sampled_token_ids.tolist()
                else:
                    # Includes spec decode tokens.
                    valid_sampled_token_ids = self.rejection_sampler.parse_output(
                        sampled_token_ids,
                        self.input_batch.vocab_size,
                    )
                # Mask out the sampled tokens that should not be sampled.
                for i in discard_sampled_tokens_req_indices:
                    valid_sampled_token_ids[i].clear()
            else:
                valid_sampled_token_ids = []
                invalid_req_indices = list(discard_sampled_tokens_req_indices)
                invalid_req_indices_set = set(invalid_req_indices)
                assert sampled_token_ids.shape[-1] == 1

                # Cache the sampled tokens on the NPU and avoid CPU sync.
                # These will be copied into input_ids in the next step
                # when preparing inputs.
                self.input_batch.prev_sampled_token_ids = \
                    sampled_token_ids
                self.input_batch.prev_sampled_token_ids_invalid_indices = \
                    invalid_req_indices_set
                self.input_batch.prev_req_id_to_index = {
                    req_id: i
                    for i, req_id in enumerate(self.input_batch.req_ids)
                    if i not in invalid_req_indices_set
                }
            # Cache the sampled tokens in the model runner, so that the scheduler
            # doesn't need to send them back.
            # NOTE(woosuk): As an exception, when using PP, the scheduler sends
            # the sampled tokens back, because there's no direct communication
            # between the first-stage worker and the last-stage worker.
            for req_idx in range(num_sampled_tokens):
                if self.use_async_scheduling:
                    sampled_ids = [-1] * 1 if \
                        req_idx not in invalid_req_indices_set else None
                else:
                    sampled_ids = valid_sampled_token_ids[req_idx]
                if not sampled_ids:
                    continue

                start_idx = self.input_batch.num_tokens_no_spec[req_idx]
                end_idx = start_idx + len(sampled_ids)
                assert end_idx <= self.model_config.max_model_len, (
                    "Sampled token IDs exceed the max model length. "
                    f"Total number of tokens: {end_idx} > max_model_len: "
                    f"{self.model_config.max_model_len}")

                self.input_batch.token_ids_cpu[req_idx,
                                               start_idx:end_idx] = sampled_ids
                self.input_batch.num_tokens_no_spec[req_idx] = end_idx
                self.input_batch.num_tokens[req_idx] = end_idx
                req_id = self.input_batch.req_ids[req_idx]
                req_state = self.requests[req_id]
                req_state.output_token_ids.extend(sampled_ids)

            if self.speculative_config:
                self._draft_token_ids = self.propose_draft_token_ids(
                    valid_sampled_token_ids,
                    sampling_metadata,
                    scheduler_output,
                    spec_decode_metadata,
                    positions,
                    scheduler_output.total_num_scheduled_tokens,
                    hidden_states,
                    attn_metadata,
                    aux_hidden_states,
                )

            if has_kv_transfer_group():
                get_kv_transfer_group().clear_connector_metadata()

        extra_args = ({"kv_connector_output": kv_connector_output})

        model_runner_output = ModelRunnerOutput(
            req_ids=req_ids_output_copy,
            req_id_to_index=req_id_to_index_output_copy,
            sampled_token_ids=valid_sampled_token_ids,
            logprobs=logprobs_lists,
            prompt_logprobs_dict=prompt_logprobs_dict,
            pooler_output=[],
            **extra_args,
        )

        durations = ProfileExecuteDuration().pop_captured_sync()
        if durations:
            dr_str = [
                f"[{tag}]:{duration:.2f}ms"
                for tag, duration in durations.items()
            ]
            captured_name = "Decode" if self.attn_state == AscendAttentionState.DecodeOnly else "Prefill"
            logger.info("Profile execute duration [%s]:%s", captured_name,
                        " ".join(dr_str))
        if self.dynamic_eplb:
            self.eplb_updator.forward_end()
        if not self.use_async_scheduling:
            return model_runner_output

        return AsyncNPUModelRunnerOutput(
            model_runner_output=model_runner_output,
            sampled_token_ids=sampled_token_ids,
            invalid_req_indices=invalid_req_indices,
            async_output_copy_stream=self.async_output_copy_stream,
        )

    def take_draft_token_ids(self) -> Optional[DraftTokenIds]:
        if self._draft_token_ids is None:
            return None
        req_ids = self.input_batch.req_ids
        if isinstance(self._draft_token_ids, torch.Tensor):
            draft_token_ids = self._draft_token_ids.tolist()
        else:
            draft_token_ids = self._draft_token_ids
        self._draft_token_ids = None
        return DraftTokenIds(req_ids, draft_token_ids)

    def kv_connector_no_forward(
            self, scheduler_output: "SchedulerOutput") -> ModelRunnerOutput:
        with set_ascend_forward_context(None, self.vllm_config):
            self.maybe_setup_kv_connector(scheduler_output)
            finished_sending, finished_recving = (
                self.get_finished_kv_transfer(scheduler_output))
            # For the case of no forward caused by receiving remote kv,
            # one round of dummy inference is necessary
            # to prevent hang over the collective calls.

        output = copy.copy(EMPTY_MODEL_RUNNER_OUTPUT)
        output.kv_connector_output = KVConnectorOutput(
            finished_sending=finished_sending,
            finished_recving=finished_recving)
        return output

    @staticmethod
    def maybe_setup_kv_connector(scheduler_output: "SchedulerOutput"):
        # Update KVConnector with the KVConnector metadata forward().
        if has_kv_transfer_group():
            kv_connector = get_kv_transfer_group()
            assert isinstance(kv_connector, KVConnectorBase_V1)
            assert scheduler_output.kv_connector_metadata is not None
            kv_connector.bind_connector_metadata(
                scheduler_output.kv_connector_metadata)

            kv_connector.start_load_kv(get_forward_context())

    @staticmethod
    def maybe_wait_for_kv_save() -> None:
        if has_kv_transfer_group():
            get_kv_transfer_group().wait_for_save()

    @staticmethod
    def get_finished_kv_transfer(
        scheduler_output: "SchedulerOutput",
    ) -> tuple[Optional[set[str]], Optional[set[str]]]:
        if has_kv_transfer_group():
            return get_kv_transfer_group().get_finished(
                scheduler_output.finished_req_ids)
        return None, None

    def _build_attention_metadata(self, create_mixed_batch, num_reqs,
                                  num_tokens, max_query_len, force_attention):
        attn_metadata: Optional[dict[str, Any]] = None

        if force_attention:
            attn_metadata = {}

            if create_mixed_batch:
                raise NotImplementedError(
                    "force_attention=True is not supported for mixed batches.")
            else:
                seq_lens = self.model_config.max_model_len
            self.seq_lens_np[:num_reqs] = seq_lens
            self.seq_lens_np[num_reqs:] = 0

            num_computed_tokens_cpu = (
                self.input_batch.num_computed_tokens_cpu_tensor[:num_reqs])

            for kv_cache_group_id, kv_cache_group_spec in enumerate(
                    self.kv_cache_config.kv_cache_groups):
                block_table_tensor = self.input_batch.block_table[
                    kv_cache_group_id].get_device_tensor()
                common_attn_metadata = AscendCommonAttentionMetadata(
                    query_start_loc=torch.tensor(
                        [0] + self.actual_seq_lengths_q[:num_reqs],
                        device=self.device,
                        dtype=torch.int32),
                    query_start_loc_cpu=self.query_start_loc_cpu[:num_reqs +
                                                                 1],
                    seq_lens_cpu=self.seq_lens_cpu,
                    seq_lens=self.seq_lens_cpu[:num_reqs],
                    num_reqs=num_reqs,
                    num_actual_tokens=num_tokens,
                    actual_seq_lengths_q=self.actual_seq_lengths_q,
                    block_table_tensor=block_table_tensor[:num_reqs],
                    slot_mapping=self.slot_mapping,
                    num_computed_tokens_cpu=num_computed_tokens_cpu,
                    positions=self.positions,
                    attn_mask=self.attn_mask,
                    spec_attn_mask=self.spec_attn_mask,
                    attn_state=self.attn_state,
                    max_query_len=max_query_len,
                    decode_token_per_req=self.decode_token_per_req,
                    cos=self.cos,
                    sin=self.sin,
                )
                attn_state = AscendAttentionState.DecodeOnly
                if self.speculative_config and \
                        self.speculative_config.method == "deepseek_mtp":
                    attn_state = AscendAttentionState.SpecDecoding

                for attn_group in self.attn_groups[kv_cache_group_id]:
                    builder = attn_group.get_metadata_builder()
                    attn_metadata_i = builder.build_for_graph_capture(
                        common_attn_metadata, attn_state, self.get_model())
                    for layer_name in kv_cache_group_spec.layer_names:
                        attn_metadata[layer_name] = attn_metadata_i

        return attn_metadata

    def _generate_dummy_run_hidden_states(self, with_prefill,
                                          is_torchair_compile, input_ids,
                                          positions, attn_metadata, num_tokens,
                                          intermediate_tensors, inputs_embeds):
        hidden_states = self.model(input_ids=input_ids,
                                   positions=positions,
                                   intermediate_tensors=intermediate_tensors,
                                   inputs_embeds=inputs_embeds)
        forward_context = get_forward_context()
        assert forward_context is not None
        if forward_context.cudagraph_runtime_mode == CUDAGraphMode.FULL and \
            not forward_context.capturing:
            if self.vllm_config.model_config.use_mla:
                # FIXME: Try using `auto_dispatch_capture=True`
                update_mla_attn_params(self.update_stream, forward_context,
                                       positions.shape[0],
                                       self.speculative_config)
            else:
                update_attn_params(self.update_stream, forward_context,
                                   positions.shape[0])

        if self.drafter and self.drafter.name == SpecDcodeType.EAGLE3:
            hidden_states, _ = hidden_states
        else:
            hidden_states = hidden_states
        return hidden_states

    @torch.inference_mode()
    def _dummy_run(
        self,
        num_tokens: int,
        with_prefill: bool = False,
        is_torchair_compile: bool = False,
        aclgraph_runtime_mode: Optional[CUDAGraphMode] = None,
        force_attention: bool = False,
        uniform_decode: bool = False,
    ) -> torch.Tensor:
        # only support eager mode and piecewise graph now
        assert aclgraph_runtime_mode is None or aclgraph_runtime_mode in {
            CUDAGraphMode.NONE, CUDAGraphMode.PIECEWISE, CUDAGraphMode.FULL
        }

        # In multi-DP scenarios, there may be situations where all DP groups are executing dummy runs.
        # If sequence parallelism is enabled, it is essential to ensure that num_tokens is divisible by tp_size.
        if self.use_aclgraph and enable_sp(self.vllm_config):
            tp_size = self.vllm_config.parallel_config.tensor_parallel_size
            num_tokens = math.ceil(num_tokens / tp_size) * tp_size

        # Padding for DP
        (num_tokens, num_tokens_across_dp, with_prefill,
         _) = self._sync_metadata_across_dp(num_tokens, with_prefill, False)

        moe_comm_type = self._select_moe_comm_method(num_tokens, with_prefill)

        # If cudagraph_mode.decode_mode() == FULL and
        # cudagraph_mode.seperate_routine(). This means that we are using
        # different graphs and/or modes for mixed prefill-decode batches vs.
        # uniform decode batches. A uniform decode batch means that all
        # requests have identical query length, except a potential virtual
        # request (shorter) in the batch account for padding.
        # Uniform decode batch could either be common pure decode, where
        # max_query_len == 1, or speculative decode, where
        # max_query_len == 1 + num_spec_decode_tokens.

        # When setting max_query_len = 1, we switch to and capture the optimized
        # routine of FA2 for pure decode, i.e., Flashdecode + an optimization
        # for GQA/MQA.
        max_query_len = self.uniform_decode_query_len if uniform_decode else \
                                                                num_tokens

        # Set num_scheduled_tokens based on num_tokens and max_num_seqs
        # for dummy run with LoRA so that the num_reqs collectively
        # has num_tokens in total.
        assert num_tokens <= self.scheduler_config.max_num_batched_tokens
        max_num_reqs = self.scheduler_config.max_num_seqs
        if uniform_decode:
            num_reqs = cdiv(num_tokens, max_query_len)
            num_scheduled_tokens_list = [max_query_len] * num_reqs
            if num_tokens % max_query_len != 0:
                num_scheduled_tokens_list[-1] = num_tokens % max_query_len
        else:
            if with_prefill:
                num_reqs = num_tokens
            else:
                num_reqs = (num_tokens + self.decode_token_per_req -
                            1) // self.decode_token_per_req
            num_reqs = min(num_reqs, max_num_reqs)
            min_tokens_per_req = num_tokens // num_reqs
            num_scheduled_tokens_list = [min_tokens_per_req] * num_reqs
            num_scheduled_tokens_list[-1] += num_tokens % num_reqs
        assert sum(num_scheduled_tokens_list) == num_tokens
        assert len(num_scheduled_tokens_list) == num_reqs
        num_scheduled_tokens = np.array(num_scheduled_tokens_list,
                                        dtype=np.int32)

        # Force dummy run on prefill stage when this node is deemed as kv producer.
        if self.is_kv_producer and not self.is_kv_consumer:
            with_prefill = True

        # TODO(cmq): check if with_prefill is reasonable
        attn_metadata = self._build_attention_metadata(
            False,
            num_reqs=num_reqs,
            num_tokens=num_tokens,
            max_query_len=max_query_len,
            force_attention=force_attention,
        )

        if not self.in_profile_run and self.dynamic_eplb:
            self.eplb_updator.forward_before()

        with self.maybe_dummy_run_with_lora(self.lora_config,
                                            num_scheduled_tokens):
            if self.is_multimodal_model:
                input_ids = None
                inputs_embeds = self.inputs_embeds[:num_tokens]
            else:
                input_ids = self.input_ids[:num_tokens]
                inputs_embeds = None

            if self.uses_mrope:
                positions = self.mrope_positions[:, :num_tokens]
            else:
                positions = self.positions[:num_tokens]

            if get_pp_group().is_first_rank:
                intermediate_tensors = None
            else:
                if self.intermediate_tensors is None:
                    self.intermediate_tensors = (
                        self.model.make_empty_intermediate_tensors(
                            batch_size=num_tokens,
                            dtype=self.dtype,
                            device=self.device))
                intermediate_tensors = IntermediateTensors({
                    k: v[:num_tokens]
                    for k, v in self.intermediate_tensors.items()
                })

            # filter out the valid batch descriptor
            _ag_mode, batch_descriptor = \
                self.aclgraph_dispatcher.dispatch(
                    BatchDescriptor(num_tokens=num_tokens,
                                    uniform_decode=uniform_decode))
            if aclgraph_runtime_mode is not None:
                # we allow forcing NONE when the dispatcher disagrees to support
                # warm ups for aclgraph capture
                assert aclgraph_runtime_mode == CUDAGraphMode.NONE or \
                    aclgraph_runtime_mode == _ag_mode, (
                    f"Aclgraph runtime mode mismatch at dummy_run. "
                    f"Expected {_ag_mode}, but got {aclgraph_runtime_mode}.")
            else:
                aclgraph_runtime_mode = _ag_mode

            need_dummy_logits = (not self.in_profile_run
                                 and lmhead_tp_enable())

            if need_dummy_logits:
                max_num_reqs_across_dp = num_tokens if not with_prefill else max_num_reqs
                dummy_indices = torch.zeros(max_num_reqs_across_dp,
                                            dtype=torch.int32)

                def dummy_compute_logits(hidden_states):
                    return self.model.compute_logits(
                        hidden_states[dummy_indices])

            with set_ascend_forward_context(
                    attn_metadata,
                    self.vllm_config,
                    num_tokens=num_tokens,
                    num_tokens_across_dp=num_tokens_across_dp,
                    with_prefill=with_prefill,
                    in_profile_run=self.in_profile_run,
                    reserved_mc2_mask=self.reserved_mc2_mask,
                    moe_comm_type=moe_comm_type,
                    num_actual_tokens=0,
                    aclgraph_runtime_mode=aclgraph_runtime_mode,
                    batch_descriptor=batch_descriptor,
                    prefetch_stream=self.prefetch_stream,
                    model_instance=self.model,
                    weight_prefetch_method=self.weight_prefetch_method):
                hidden_states = self._generate_dummy_run_hidden_states(
                    with_prefill, is_torchair_compile, input_ids, positions,
                    attn_metadata, num_tokens, intermediate_tensors,
                    inputs_embeds)
                if need_dummy_logits:
                    dummy_compute_logits(hidden_states)

            if self.drafter:
                self.drafter.dummy_run(
                    num_tokens=num_tokens,
                    with_prefill=with_prefill,
                    skip_attn=True,
                    num_reqs=num_reqs,
                    num_tokens_across_dp=num_tokens_across_dp,
                    aclgraph_runtime_mode=aclgraph_runtime_mode,
                    batch_descriptor=batch_descriptor)
                if need_dummy_logits:
                    dummy_compute_logits(hidden_states)
            if self.in_profile_run and self.dynamic_eplb:
                self.model.clear_all_moe_loads()
            if not self.in_profile_run and self.dynamic_eplb:
                self.eplb_updator.take_update_info_from_eplb_process()
                self.eplb_updator.forward_end()
            return hidden_states

    @contextmanager
    def set_in_profile_run(self):
        self.in_profile_run = True
        try:
            yield
        finally:
            self.in_profile_run = False

    def profile_run(self) -> None:
        # Trigger compilation for general shape.
        with self.set_in_profile_run():
            hidden_states = self._dummy_run(self.max_num_tokens // self.pcp_size if self.pcp_size> 1 else self.max_num_tokens,
                                            with_prefill=True)
            # MC2 will consume additional NPU memory.
            # Therefore, we need to run the MC2 path once here to complete its initialization,
            # allowing vLLM to correctly estimate the maximum memory required.
            if self.max_num_tokens > self.mc2_tokens_capacity and \
                self._select_moe_comm_method(
                    self.mc2_tokens_capacity,
                    with_prefill=True) == MoECommType.MC2:
                self._dummy_run(self.mc2_tokens_capacity, with_prefill=True)

        output = None
        if get_pp_group().is_last_rank:
            if self.is_pooling_model:
                output = self._dummy_pooler_run(hidden_states)
            else:
                # For profile, have maximum num_reqs and that collectively have
                # maximum num_tokens.
                min_tokens_per_req = self.max_num_tokens // self.max_num_reqs
                num_scheduled_tokens_list = [min_tokens_per_req
                                             ] * self.max_num_reqs
                num_scheduled_tokens_list[
                    -1] += self.max_num_tokens % self.max_num_reqs
                num_scheduled_tokens = np.array(num_scheduled_tokens_list,
                                                dtype=np.int32)
                logit_indices = np.cumsum(num_scheduled_tokens) - 1
                # TODO: need to rum a dummy sampler for generate task
                hidden_states = hidden_states[logit_indices]
                output = self.model.compute_logits(hidden_states)

        NPUPlatform.synchronize()
        del hidden_states, output
        self.encoder_cache.clear()
        gc.collect()

    def _dummy_pooler_run_task(
        self,
        hidden_states: torch.Tensor,
        task: PoolingTask,
    ) -> PoolerOutput:
        num_tokens = hidden_states.shape[0]
        max_num_reqs = self.scheduler_config.max_num_seqs
        num_reqs = min(num_tokens, max_num_reqs)
        min_tokens_per_req = num_tokens // num_reqs
        num_scheduled_tokens_list = [min_tokens_per_req] * num_reqs
        num_scheduled_tokens_list[-1] += num_tokens % num_reqs
        assert sum(num_scheduled_tokens_list) == num_tokens
        assert len(num_scheduled_tokens_list) == num_reqs

        req_num_tokens = num_tokens // num_reqs

        dummy_token_ids = torch.zeros((num_reqs, req_num_tokens),
                                      dtype=torch.int32,
                                      device=self.device)

        model = cast(VllmModelForPooling, self.get_model())
        dummy_pooling_params = PoolingParams(task=task)
        to_update = model.pooler.get_pooling_updates(task)
        to_update.apply(dummy_pooling_params)

        dummy_prompt_lens = torch.tensor(
            num_scheduled_tokens_list,
            device="cpu",
        )
        dummy_metadata = PoolingMetadata(
            prompt_lens=dummy_prompt_lens,
            prompt_token_ids=dummy_token_ids,
            pooling_params=[dummy_pooling_params] * num_reqs,
        )

        dummy_metadata.build_pooling_cursor(num_scheduled_tokens_list,
                                            device=hidden_states.device)

        try:
            return model.pooler(hidden_states=hidden_states,
                                pooling_metadata=dummy_metadata)
        except RuntimeError as e:
            if 'out of memory' in str(e):
                raise RuntimeError(
                    "CUDA out of memory occurred when warming up pooler "
                    f"({task=}) with {num_reqs} dummy requests. Please try "
                    "lowering `max_num_seqs` or `gpu_memory_utilization` when "
                    "initializing the engine.") from e
            else:
                raise e

    @torch.inference_mode()
    def _dummy_pooler_run(
        self,
        hidden_states: torch.Tensor,
    ) -> PoolerOutput:
        # Find the task that has the largest output for subsequent steps
        output_size = dict[PoolingTask, float]()
        for task in self.get_supported_pooling_tasks():
            # Run a full batch with each task to ensure none of them OOMs
            output = self._dummy_pooler_run_task(hidden_states, task)
            output_size[task] = sum(o.nbytes for o in output)
            del output  # Allow GC

        max_task = max(output_size.items(), key=lambda x: x[1])[0]
        return self._dummy_pooler_run_task(hidden_states, max_task)

    def eplb_warmup(self):
        if self.dynamic_eplb and not self.is_eplb_warmuped:
            self.is_eplb_warmuped = True
            self.eplb_adaptor = VllmEplbAdaptor(model=self.model)
            self.eplb_loader.set_adator(self.eplb_adaptor)
            self.eplb_updator.set_adaptor(self.eplb_adaptor)
            self.eplb_updator.warm_up_eplb()

    def load_model(self) -> None:
        logger.info("Starting to load model %s...", self.model_config.model)

        with DeviceMemoryProfiler() as m:  # noqa: SIM117
            self.model = get_model(vllm_config=self.vllm_config)
            if self.dynamic_eplb:
                model_register(self.model, self.model_config)
            if is_310p():
                from vllm.model_executor.layers.linear import (
                    MergedColumnParallelLinear, QKVParallelLinear,
                    RowParallelLinear)
                for module in self.model.modules():
                    if isinstance(module,
                                  (MergedColumnParallelLinear,
                                   QKVParallelLinear, RowParallelLinear)):
                        module.weight.data = self._convert_torch_format(
                            module.weight.data)
            if self.drafter:
                logger.info("Loading drafter model...")
                self.drafter.load_model(self.model)
                if self.drafter.name == SpecDcodeType.EAGLE3:
                    self.model.set_aux_hidden_state_layers(
                        self.model.get_eagle3_aux_hidden_state_layers())

            if self.lora_config:
                self.model = self.load_lora_model(self.model, self.vllm_config,
                                                  self.device)
        logger.info("Loading model weights took %.4f GB",
                    m.consumed_memory / float(2**30))

        # wrap the model with full graph wrapper if needed.
        if self.compilation_config.cudagraph_mode.has_full_cudagraphs():
            self.update_stream: torch.npu.Stream = torch.npu.Stream()
            set_graph_params(self.compilation_config.cudagraph_capture_sizes)
            self.model = ACLGraphWrapper(self.model,
                                         self.vllm_config,
                                         runtime_mode=CUDAGraphMode.FULL)

    def _convert_torch_format(self, tensor):
        if ACL_FORMAT == ACL_FORMAT_FRACTAL_NZ \
                and not is_enable_nz():
            return tensor
        tensor = torch_npu.npu_format_cast(tensor, ACL_FORMAT)
        return tensor

    def initialize_kv_cache(self, kv_cache_config: KVCacheConfig) -> None:
        """
        Initialize KV cache based on `kv_cache_config`.
        Args:
            kv_cache_config: Configuration for the KV cache, including the KV
            cache size of each layer
        """
        kv_cache_config = deepcopy(kv_cache_config)
        self.kv_cache_config = kv_cache_config
        self.may_add_encoder_only_layers_to_kv_cache_config()
        # NOTE(cmq): initialize_attn_backend must before using self.attn_groups
        self.initialize_attn_backend(kv_cache_config)
        self.use_hybrid_blocks = (len(self.attn_groups) > 1)
        # NOTE: Currently, we determine whether we need `num_accepted_tokens` through `MambaSpec`.
        self.need_accepted_tokens = any([
            isinstance(attn_group[0].kv_cache_spec, MambaSpec)
            for attn_group in self.attn_groups
        ])

        self.may_reinitialize_input_batch(kv_cache_config)

        if self.use_sparse:
            kv_caches = self.initialize_kv_cache_tensors_deepseek_sfa(
                kv_cache_config)
        elif self.model_config.is_deepseek_mla:
            kv_caches = self.initialize_kv_cache_tensors_deepseek_mla(
                kv_cache_config)
        else:
            kv_caches = self.initialize_kv_cache_tensors(kv_cache_config)

        if has_kv_transfer_group():
            get_kv_transfer_group().register_kv_caches(kv_caches)

    def _align_memory(self, tensor: torch.Tensor,
                      alignment: int) -> torch.Tensor:
        data_ptr = tensor.data_ptr()
        aligned_addr = (data_ptr + alignment - 1) // alignment * alignment
        offset = (aligned_addr - data_ptr) // tensor.element_size()
        return tensor[int(offset):]

    def initialize_kv_cache_tensors_deepseek_sfa(
            self, kv_cache_config: KVCacheConfig) -> dict[str, torch.Tensor]:
        kv_cache_sizes = {}
        for kv_cache_tensor in kv_cache_config.kv_cache_tensors:
            assert len(kv_cache_tensor.shared_by) == 1, (
                "KV cache tensor shared by multiple layers is not supported in "
                "NPU.")
            kv_cache_sizes[kv_cache_tensor.shared_by[0]] = kv_cache_tensor.size

        kv_caches: Dict[str, torch.Tensor] = {}
        for group in self._kv_cache_spec_attn_group_iterator():
            kv_cache_spec = group.kv_cache_spec
            attn_backend = group.backend
            for layer_name in group.layer_names:
                if layer_name in self.runner_only_attn_layers:
                    continue
                tensor_size = kv_cache_sizes[layer_name]
                num_blocks = tensor_size // kv_cache_spec.page_size_bytes
                if self.vllm_config.additional_config.get(
                        "kv_cache_dtype", None) == 'int8':
                    kv_cache_shape = attn_backend.get_bsh_kv_cache_shape(
                        num_blocks, kv_cache_spec.block_size,
                        kv_cache_spec.num_kv_heads, kv_cache_spec.head_size)
                elif hasattr(
                        attn_backend, "get_supported_block_size"
                ) and not self.model_config.is_deepseek_mla and not self.use_sparse:
                    block_size = attn_backend.get_supported_block_size()[0]
                    block_size_chunk = kv_cache_spec.block_size // block_size
                    kv_cache_shape = attn_backend.get_kv_cache_shape(
                        num_blocks * block_size_chunk, block_size,
                        kv_cache_spec.num_kv_heads, kv_cache_spec.head_size)
                else:
                    kv_cache_shape = self.attn_backend.get_kv_cache_shape(
                        num_blocks, kv_cache_spec.block_size,
                        kv_cache_spec.num_kv_heads, kv_cache_spec.head_size)
                dtype = kv_cache_spec.dtype

                alignment = 2 * 1024 * 1024
                num_blocks, block_size, num_kv_heads, head_size = kv_cache_shape
                rope_dim = self.model_config.hf_text_config.qk_rope_head_dim
                nope_dim = head_size - rope_dim
                nope_cache_shape = (num_blocks, block_size, num_kv_heads,
                                    nope_dim)
                rope_cache_shape = (num_blocks, block_size, num_kv_heads,
                                    rope_dim)
                #### k cache
                # TODO(zzzzwwjj): wait transformers add these params
                k_cache_shape = (num_blocks, block_size, 1, 128)
                if self.vllm_config.kv_transfer_config is None:
                    # For no disaggregate pd scenario, allocate kv cache in normal way
                    rope_cache = torch.zeros(rope_cache_shape,
                                             dtype=dtype,
                                             device=self.device)
                    nope_cache = torch.zeros(nope_cache_shape,
                                             dtype=dtype,
                                             device=self.device)
                    rope_cache = self._convert_torch_format(rope_cache)
                    nope_cache = self._convert_torch_format(nope_cache)

                    #### k cache
                    k_cache = torch.zeros(k_cache_shape,
                                          dtype=dtype,
                                          device=self.device)
                    k_cache = self._convert_torch_format(k_cache)
                else:

                    # In order to transfer kv cache through the reigster_memory api from llmdatadist, the memory
                    # address should be aligned by 2M. In most case, torch_npu can allocate 2M aligned memory, but
                    # we found there are also some exceptions during test, so we manual align those memory here, this part
                    # of code may consume 2M * 2 * elem_size memory every layer.
                    nope_allocate_shape = num_blocks * block_size * num_kv_heads * nope_dim
                    nope_allocate_shape_alignment = nope_allocate_shape + alignment
                    rope_allocate_shape = num_blocks * block_size * num_kv_heads * rope_dim
                    rope_allocate_shape_alignment = rope_allocate_shape + alignment

                    nope_cache = torch.zeros(nope_allocate_shape_alignment,
                                             dtype=dtype,
                                             device=self.device)
                    rope_cache = torch.zeros(rope_allocate_shape_alignment,
                                             dtype=dtype,
                                             device=self.device)
                    #### k cache
                    # TODO(zzzzwwjj): wait transformers add these params
                    k_allocate_shape = num_blocks * block_size * 1 * 128
                    k_allocate_shape_alignment = k_allocate_shape + alignment
                    k_cache = torch.zeros(k_allocate_shape_alignment,
                                          dtype=dtype,
                                          device=self.device)

                    nope_cache = self._align_memory(
                        nope_cache,
                        alignment)[:nope_allocate_shape].view(nope_cache_shape)
                    rope_cache = self._align_memory(
                        rope_cache,
                        alignment)[:rope_allocate_shape].view(rope_cache_shape)
                    k_cache = self._align_memory(
                        k_cache,
                        alignment)[:k_allocate_shape].view(k_cache_shape)

                kv_caches[layer_name] = (nope_cache, rope_cache, k_cache)
        bind_kv_cache(kv_caches,
                      self.compilation_config.static_forward_context,
                      self.kv_caches)

        return kv_caches

    def initialize_kv_cache_tensors_deepseek_mla(
            self, kv_cache_config: KVCacheConfig) -> dict[str, torch.Tensor]:
        kv_cache_sizes = {}
        for kv_cache_tensor in kv_cache_config.kv_cache_tensors:
            assert len(kv_cache_tensor.shared_by) == 1, (
                "KV cache tensor shared by multiple layers is not supported in "
                "NPU.")
            kv_cache_sizes[kv_cache_tensor.shared_by[0]] = kv_cache_tensor.size

        kv_caches: Dict[str, torch.Tensor] = {}
        for group in self._kv_cache_spec_attn_group_iterator():
            kv_cache_spec = group.kv_cache_spec
            attn_backend = group.backend
            for layer_name in group.layer_names:
                if layer_name in self.runner_only_attn_layers:
                    continue
                tensor_size = kv_cache_sizes[layer_name]
                num_blocks = tensor_size // kv_cache_spec.page_size_bytes
                if self.vllm_config.additional_config.get(
                        "kv_cache_dtype", None) == 'int8':
                    kv_cache_shape = attn_backend.get_bsh_kv_cache_shape(
                        num_blocks, kv_cache_spec.block_size,
                        kv_cache_spec.num_kv_heads, kv_cache_spec.head_size)
                elif hasattr(attn_backend, "get_supported_block_size"
                             ) and not self.model_config.is_deepseek_mla:
                    block_size = attn_backend.get_supported_block_size()[0]
                    block_size_chunk = kv_cache_spec.block_size // block_size
                    kv_cache_shape = attn_backend.get_kv_cache_shape(
                        num_blocks * block_size_chunk, block_size,
                        kv_cache_spec.num_kv_heads, kv_cache_spec.head_size)
                else:
                    kv_cache_shape = self.attn_backend.get_kv_cache_shape(
                        num_blocks, kv_cache_spec.block_size,
                        kv_cache_spec.num_kv_heads, kv_cache_spec.head_size)
                dtype = kv_cache_spec.dtype

                alignment = 2 * 1024 * 1024
                num_blocks, block_size, num_kv_heads, head_size = kv_cache_shape
                rope_dim = self.model_config.hf_text_config.qk_rope_head_dim
                nope_dim = head_size - rope_dim
                nope_cache_shape = (num_blocks, block_size, num_kv_heads,
                                    nope_dim)
                rope_cache_shape = (num_blocks, block_size, num_kv_heads,
                                    rope_dim)
                if self.vllm_config.kv_transfer_config is None:
                    # For no disaggregate pd scenario, allocate kv cache in normal way
                    rope_cache = torch.zeros(rope_cache_shape,
                                             dtype=dtype,
                                             device=self.device)
                    nope_cache = torch.zeros(nope_cache_shape,
                                             dtype=dtype,
                                             device=self.device)
                    rope_cache = self._convert_torch_format(rope_cache)
                    nope_cache = self._convert_torch_format(nope_cache)
                else:

                    # In order to transfer kv cache through the reigster_memory api from llmdatadist, the memory
                    # address should be aligned by 2M. In most case, torch_npu can allocate 2M aligned memory, but
                    # we found there are also some exceptions during test, so we manual align those memory here, this part
                    # of code may consume 2M * 2 * elem_size memory every layer.
                    nope_allocate_shape = num_blocks * block_size * num_kv_heads * nope_dim
                    nope_allocate_shape_alignment = nope_allocate_shape + alignment
                    rope_allocate_shape = num_blocks * block_size * num_kv_heads * rope_dim
                    rope_allocate_shape_alignment = rope_allocate_shape + alignment

                    nope_cache = torch.zeros(nope_allocate_shape_alignment,
                                             dtype=dtype,
                                             device=self.device)
                    rope_cache = torch.zeros(rope_allocate_shape_alignment,
                                             dtype=dtype,
                                             device=self.device)
                    nope_cache = self._align_memory(
                        nope_cache,
                        alignment)[:nope_allocate_shape].view(nope_cache_shape)
                    rope_cache = self._align_memory(
                        rope_cache,
                        alignment)[:rope_allocate_shape].view(rope_cache_shape)
                kv_caches[layer_name] = (nope_cache, rope_cache)

        bind_kv_cache(kv_caches,
                      self.compilation_config.static_forward_context,
                      self.kv_caches)

        return kv_caches

    def initialize_kv_cache_tensors(
            self, kv_cache_config: KVCacheConfig) -> dict[str, torch.Tensor]:
        """
        Initialize the memory buffer for KV cache.

        Args:
            kv_cache_config: The KV cache config
        Returns:
            Dict[str, torch.Tensor]: A map between layer names to their
            corresponding memory buffer for KV cache.
        """
        # init kv cache tensors
        kv_cache_raw_tensors: dict[str, Union[torch.Tensor,
                                              Optional[torch.Tensor]]] = {}
        # llmdatadist need the addr of cache tensor be aligned with 2M
        alignment = 2 * 1024 * 1024
        for kv_cache_tensor in kv_cache_config.kv_cache_tensors:
            # TODO: REFACTOR ME to sharing hybrid cache
            for idx in range(len(kv_cache_tensor.shared_by)):
                layer_name = kv_cache_tensor.shared_by[idx]
                if "linear_attn" in layer_name:
                    # for mamba linear attention
                    for layer_name_inner in kv_cache_tensor.shared_by:
                        if ("attn" in layer_name_inner and "linear_attn" not in layer_name_inner) or \
                            layer_name_inner in kv_cache_raw_tensors.keys():
                            continue
                        if self.vllm_config.kv_transfer_config is None:
                            tensor = torch.zeros(kv_cache_tensor.size,
                                                 dtype=torch.int8,
                                                 device=self.device)
                        else:
                            cache_size_aligned = kv_cache_tensor.size + alignment
                            tensor = torch.zeros(cache_size_aligned,
                                                 dtype=torch.int8,
                                                 device=self.device)
                            tensor = self._align_memory(
                                tensor, alignment)[:kv_cache_tensor.size]
                        kv_cache_raw_tensors[layer_name_inner] = tensor
                elif "attn" in layer_name:
                    # for other attentions, e.g., self_attn, sliding window attn
                    if self.vllm_config.kv_transfer_config is None:
                        k_tensor = torch.zeros(kv_cache_tensor.size // 2,
                                               dtype=torch.int8,
                                               device=self.device)
                        v_tensor = torch.zeros(kv_cache_tensor.size // 2,
                                               dtype=torch.int8,
                                               device=self.device)
                    else:
                        cache_size = kv_cache_tensor.size // 2
                        cache_size_aligned = kv_cache_tensor.size // 2 + alignment
                        k_tensor = torch.zeros(cache_size_aligned,
                                               dtype=torch.int8,
                                               device=self.device)
                        v_tensor = torch.zeros(cache_size_aligned,
                                               dtype=torch.int8,
                                               device=self.device)
                        k_tensor = self._align_memory(k_tensor,
                                                      alignment)[:cache_size]
                        v_tensor = self._align_memory(v_tensor,
                                                      alignment)[:cache_size]
                    kv_cache_raw_tensors[layer_name] = (k_tensor, v_tensor)

        layer_names = set()
        for group in kv_cache_config.kv_cache_groups:
            for layer_name in group.layer_names:
                if layer_name in self.runner_only_attn_layers:
                    continue
                layer_names.add(layer_name)
        assert layer_names == set(kv_cache_raw_tensors.keys(
        )), "Some layers are not correctly initialized"

        kv_caches: Dict[str, torch.Tensor] = {}
        for group in self._kv_cache_spec_attn_group_iterator():
            kv_cache_spec = group.kv_cache_spec
            attn_backend = group.backend
            for layer_name in group.layer_names:
                if layer_name in self.runner_only_attn_layers:
                    continue

                # TODO: remove this after the OOM issue is located and fixed, otherwise, some model may
                # encounter OOM issue
                if isinstance(kv_cache_spec, FullAttentionSpec):
                    raw_k_tensor, raw_v_tensor = kv_cache_raw_tensors[  # type: ignore
                        layer_name]
                    assert raw_k_tensor is not None
                    assert raw_v_tensor is not None
                    assert (raw_k_tensor.numel() + raw_v_tensor.numel()
                            ) % kv_cache_spec.page_size_bytes == 0
                    num_blocks = (raw_k_tensor.numel() + raw_v_tensor.numel()
                                  ) // kv_cache_spec.page_size_bytes

                    # `num_blocks` is the number of blocks the model runner can use.
                    # `kv_cache_config.num_blocks` is the number of blocks that
                    # KVCacheManager may allocate.
                    # Since different GPUs may have different number of layers and
                    # different memory capacities, `num_blocks` can be different on
                    # different GPUs, and `kv_cache_config.num_blocks` is set to
                    # the min of all `num_blocks`. Verify it here.
                    assert num_blocks >= kv_cache_config.num_blocks

                    if self.vllm_config.additional_config.get(
                            "kv_cache_dtype", None) == 'int8':
                        kv_cache_shape = attn_backend.get_bsh_kv_cache_shape(
                            num_blocks, kv_cache_spec.block_size,
                            kv_cache_spec.num_kv_heads,
                            kv_cache_spec.head_size)
                    elif hasattr(attn_backend, "get_supported_block_size"
                                 ) and self.use_hybrid_blocks:
                        block_size = attn_backend.get_supported_block_size()[0]

                        block_size_chunk = kv_cache_spec.block_size // block_size
                        kv_cache_shape = attn_backend.get_kv_cache_shape(
                            num_blocks * block_size_chunk, block_size,
                            kv_cache_spec.num_kv_heads,
                            kv_cache_spec.head_size)
                    else:
                        kv_cache_shape = self.attn_backend.get_kv_cache_shape(
                            num_blocks, kv_cache_spec.block_size,
                            kv_cache_spec.num_kv_heads,
                            kv_cache_spec.head_size)
                    dtype = kv_cache_spec.dtype
                    k_cache = raw_k_tensor.view(dtype).view(kv_cache_shape[1:])
                    k_cache = self._convert_torch_format(k_cache)
                    v_cache = raw_v_tensor.view(dtype).view(kv_cache_shape[1:])
                    v_cache = self._convert_torch_format(v_cache)
                    kv_caches[layer_name] = (k_cache, v_cache)
                elif isinstance(kv_cache_spec, MambaSpec):
                    raw_tensor = kv_cache_raw_tensors[layer_name]
                    assert raw_tensor is not None
                    assert raw_tensor.numel(
                    ) % kv_cache_spec.page_size_bytes == 0
                    num_blocks = raw_tensor.numel(
                    ) // kv_cache_spec.page_size_bytes

                    # `num_blocks` is the number of blocks the model runner can use.
                    # `kv_cache_config.num_blocks` is the number of blocks that
                    # KVCacheManager may allocate.
                    # Since different GPUs may have different number of layers and
                    # different memory capacities, `num_blocks` can be different on
                    # different GPUs, and `kv_cache_config.num_blocks` is set to
                    # the min of all `num_blocks`. Verify it here.
                    assert num_blocks >= kv_cache_config.num_blocks

                    state_tensors = []
                    storage_offset_bytes = 0
                    for (shape, dtype) in zip(kv_cache_spec.shapes,
                                              kv_cache_spec.dtypes):
                        dtype_size = get_dtype_size(dtype)
                        num_element_per_page = (
                            kv_cache_spec.page_size_bytes // dtype_size)
                        target_shape = (num_blocks, *shape)
                        stride = torch.empty(target_shape).stride()
                        target_stride = (num_element_per_page, *stride[1:])
                        assert storage_offset_bytes % dtype_size == 0
                        tensor = torch.as_strided(
                            raw_tensor.view(dtype),
                            size=target_shape,
                            stride=target_stride,
                            storage_offset=storage_offset_bytes // dtype_size,
                        )
                        state_tensors.append(tensor)
                        storage_offset_bytes += stride[0] * dtype_size
                    kv_caches[layer_name] = state_tensors
                else:
                    raise ValueError("Unknown KV cache spec type.")

        bind_kv_cache(kv_caches,
                      self.compilation_config.static_forward_context,
                      self.kv_caches)

        return kv_caches

    def may_reinitialize_input_batch(self,
                                     kv_cache_config: KVCacheConfig) -> None:
        """
        Re-initialize the input batch if the block sizes are different from
        `[self.cache_config.block_size]`. This usually happens when there
        are multiple KV cache groups.

        Args:
            kv_cache_config: The KV cache configuration.
        """
        block_sizes = [
            kv_cache_group.kv_cache_spec.block_size
            for kv_cache_group in kv_cache_config.kv_cache_groups
            if not isinstance(kv_cache_group.kv_cache_spec,
                              EncoderOnlyAttentionSpec)
        ]

        # Generate kernel_block_sizes that matches each block_size
        # For attention backends that support virtual block splitting,
        # use the supported block sizes from the backend
        # For other backends (like Mamba), use [0] (no splitting)
        kernel_block_sizes = []
        for kv_cache_group_id, kv_cache_group in enumerate(
                kv_cache_config.kv_cache_groups):

            if isinstance(kv_cache_group.kv_cache_spec,
                          EncoderOnlyAttentionSpec):
                continue
            elif isinstance(kv_cache_group.kv_cache_spec, AttentionSpec):
                # This is an attention backend that supports virtual
                # block splitting. Get the supported block sizes from
                # the backend.
                try:
                    attn_groups = self.attn_groups[kv_cache_group_id]
                except IndexError:
                    attn_groups = None
                if attn_groups and self.use_hybrid_blocks:
                    # Use the backend's supported block size list
                    backend = attn_groups[0].backend
                    supported_sizes = backend.get_supported_block_size()
                    # If no specific sizes supported, use cache config
                    # block_size
                    kernel_block_size_list = (supported_sizes
                                              if supported_sizes else
                                              [self.cache_config.block_size])
                else:
                    # Fallback to cache config block_size if no backend found
                    kernel_block_size_list = [self.cache_config.block_size]
                kernel_block_sizes.append(kernel_block_size_list)
            else:
                # This is likely Mamba or other non-attention cache,
                # no splitting.
                # NOTE: set kernel_block_sizes to 0 to disable slotmapping computation
                # of mamba block. In this case, BlockTable.block_size will never equal
                # to kernel_block_sizes[0]
                kernel_block_sizes.append([0])

        if block_sizes != [
                self.cache_config.block_size
        ] or kernel_block_sizes != [[self.cache_config.block_size]]:
            assert self.cache_config.cpu_offload_gb == 0, (
                "Cannot re-initialize the input batch when CPU weight "
                "offloading is enabled. See https://github.com/vllm-project/vllm/pull/18298 "  # noqa: E501
                "for more details.")
            self.input_batch = InputBatch(
                max_num_reqs=self.max_num_reqs,
                max_model_len=self.model_config.max_model_len,
                max_num_batched_tokens=self.max_num_tokens,
                device=self.device,
                pin_memory=self.pin_memory,
                vocab_size=self.model_config.get_vocab_size(),
                block_sizes=block_sizes,
                is_spec_decode=bool(self.vllm_config.speculative_config),
                logitsprocs=self.input_batch.logitsprocs,
                is_pooling_model=self.is_pooling_model,
                num_speculative_tokens=(
                    self.vllm_config.speculative_config.num_speculative_tokens
                    if self.vllm_config.speculative_config else 0),
                kernel_block_sizes=kernel_block_sizes,
            )

    def may_add_encoder_only_layers_to_kv_cache_config(self) -> None:
        """
        Add encoder-only layers to the KV cache config.
        """
        block_size = self.vllm_config.cache_config.block_size
        encoder_only_attn_specs: dict[AttentionSpec,
                                      list[str]] = defaultdict(list)
        attn_layers = get_layers_from_vllm_config(self.vllm_config, Attention)
        for layer_name, attn_module in attn_layers.items():
            if attn_module.attn_type == AttentionType.ENCODER_ONLY:
                attn_spec: AttentionSpec = EncoderOnlyAttentionSpec(
                    block_size=block_size,
                    num_kv_heads=attn_module.num_kv_heads,
                    head_size=attn_module.head_size,
                    dtype=self.kv_cache_dtype)
                encoder_only_attn_specs[attn_spec].append(layer_name)
                self.runner_only_attn_layers.add(layer_name)
        if len(encoder_only_attn_specs) > 0:
            assert len(
                encoder_only_attn_specs
            ) == 1, "Only support one encoder-only attention spec now"
            spec, layer_names = encoder_only_attn_specs.popitem()
            self.kv_cache_config.kv_cache_groups.append(
                KVCacheGroupSpec(layer_names=layer_names, kv_cache_spec=spec))

    def initialize_attn_backend(self, kv_cache_config: KVCacheConfig) -> None:
        """
        Initialize the attention backends and attention metadata builders.
        """
        assert len(self.attn_groups) == 0, \
            "Attention backends are already initialized"

        class AttentionGroupKey(NamedTuple):
            attn_backend: type[AttentionBackend]
            kv_cache_spec: KVCacheSpec

        def get_attn_backends_for_group(
            kv_cache_group_spec: KVCacheGroupSpec,
        ) -> dict[AttentionGroupKey, list[str]]:
            layers = get_layers_from_vllm_config(
                self.vllm_config, AttentionLayerBase,
                kv_cache_group_spec.layer_names)
            attn_backends = {}
            attn_backend_layers = defaultdict(list)
            # Dedupe based on full class name; this is a bit safer than
            # using the class itself as the key because when we create dynamic
            # attention backend subclasses (e.g. ChunkedLocalAttention) unless
            # they are cached correctly, there will be different objects per
            # layer.
            for layer_name in kv_cache_group_spec.layer_names:
                attn_backend = layers[layer_name].get_attn_backend()
                full_cls_name = attn_backend.full_cls_name()
                layer_kv_cache_spec = kv_cache_group_spec.kv_cache_spec
                if isinstance(layer_kv_cache_spec, UniformTypeKVCacheSpecs):
                    layer_kv_cache_spec = layer_kv_cache_spec.kv_cache_specs[
                        layer_name]
                key = (full_cls_name, layer_kv_cache_spec)
                attn_backends[key] = AttentionGroupKey(attn_backend,
                                                       layer_kv_cache_spec)
                attn_backend_layers[key].append(layer_name)
            return {
                attn_backends[k]: v
                for k, v in attn_backend_layers.items()
            }

        def create_attn_groups(
            attn_backends_map: dict[AttentionBackend, list[str]],
        ) -> list[AttentionGroup]:
            attn_groups: list[AttentionGroup] = []
            for (attn_backend,
                 kv_cache_spec), layer_names in attn_backends_map.items():
                attn_metadata_builders = []
                attn_metadata_builders.append(attn_backend.get_builder_cls()(
                    kv_cache_spec,
                    layer_names,
                    self.vllm_config,
                    self.device,
                ))
                attn_group = AttentionGroup(attn_backend,
                                            attn_metadata_builders,
                                            layer_names, kv_cache_spec)
                attn_groups.append(attn_group)
            return attn_groups

        for kv_cache_group_spec in kv_cache_config.kv_cache_groups:
            attn_backends = get_attn_backends_for_group(  # type: ignore
                kv_cache_group_spec)
            self.attn_groups.append(create_attn_groups(attn_backends))

        # Calculate reorder batch threshold (if needed)
        self.calculate_reorder_batch_threshold()

    def _attn_group_iterator(self) -> Iterator[AttentionGroup]:
        return itertools.chain.from_iterable(self.attn_groups)

    def _kv_cache_spec_attn_group_iterator(self) -> Iterator[AttentionGroup]:
        if not self.kv_cache_config.kv_cache_groups:
            return
        for attn_groups in self.attn_groups:
            yield from attn_groups

    def calculate_reorder_batch_threshold(self) -> None:
        """
        Check that if any backends reorder batches; that the reordering
        is compatible (e.g., decode threshold is the same)
        """
        for group in self._attn_group_iterator():
            attn_metadata_builder_i = group.get_metadata_builder()
            if hasattr(attn_metadata_builder_i, "reorder_batch_threshold"):
                # check that if any backends reorder batches; that the reordering
                # is compatible (e.g., decode threshold is the same)
                reorder_batch_threshold_i = (
                    attn_metadata_builder_i.reorder_batch_threshold)
                if reorder_batch_threshold_i is not None:
                    if self.reorder_batch_threshold is not None:
                        if reorder_batch_threshold_i != \
                            self.reorder_batch_threshold:
                            raise ValueError(
                                f"Attention backend reorders decodes with "
                                f"threshold {reorder_batch_threshold_i} but other "
                                f"backend uses threshold "
                                f"{self.reorder_batch_threshold}")
                    else:
                        self.reorder_batch_threshold = reorder_batch_threshold_i

    def get_kv_cache_spec(self) -> dict[str, KVCacheSpec]:
        """
        Generates the KVCacheSpec by parsing the kv cache format from each
        Attention module in the static forward context.
        Returns:
            KVCacheSpec: A dictionary mapping layer names to their KV cache
            format. Layers that do not need KV cache are not included.
        """

        block_size = self.vllm_config.cache_config.block_size
        use_mla = self.vllm_config.model_config.use_mla
        use_sparse = self.use_sparse
        kv_cache_spec: dict[str, KVCacheSpec] = {}
        attn_layers = get_layers_from_vllm_config(self.vllm_config, Attention)
        for layer_name, attn_module in attn_layers.items():
            if (kv_tgt_layer :=
                    attn_module.kv_sharing_target_layer_name) is not None:
                # The layer doesn't need its own KV cache and will use that of
                # the target layer. We skip creating a KVCacheSpec for it, so
                # that KV cache management logic will act as this layer does
                # not exist, and doesn't allocate KV cache for the layer. This
                # enables the memory saving of cross-layer kv sharing, allowing
                # a given amount of memory to accommodate longer context lengths
                # or enable more requests to be processed simultaneously.
                self.shared_kv_cache_layers[layer_name] = kv_tgt_layer
                continue
            if isinstance(attn_module, AscendMultiHeadLatentAttention):
                continue

            # TODO: Support other attention modules, e.g., cross-attention
            # TODO(lucas): move the attention specs into the model layers like
            # the attention backends
            if attn_module.attn_type == AttentionType.DECODER:
                if use_mla and not use_sparse:
                    kv_cache_spec[layer_name] = MLAAttentionSpec(
                        block_size=block_size,
                        num_kv_heads=attn_module.num_kv_heads,
                        head_size=attn_module.head_size,
                        dtype=self.kv_cache_dtype,
                        cache_dtype_str=self.cache_config.cache_dtype)
                else:
                    # TODO(cmq): This is a hack way to fix deepseek kvcache when
                    # using DSA. Fix the spec in vLLM is a finnal way.
                    kv_cache_spec[layer_name] = FullAttentionSpec(
                        block_size=block_size,
                        num_kv_heads=attn_module.num_kv_heads,
                        head_size=attn_module.head_size,
                        dtype=self.kv_cache_dtype)
            elif attn_module.attn_type in (AttentionType.ENCODER,
                                           AttentionType.ENCODER_ONLY):
                # encoder-only attention does not need KV cache.
                continue
            elif attn_module.attn_type == AttentionType.ENCODER_DECODER:
                raise NotImplementedError
            else:
                raise ValueError(
                    f"Unknown attention type: {attn_module.attn_type}")

        mamba_layers = get_layers_from_vllm_config(self.vllm_config, MambaBase)
        if len(mamba_layers) > 0:
            if (self.vllm_config.speculative_config is not None
                    and self.vllm_config.model_config.hf_config.model_type
                    not in ["qwen3_next"]):
                raise NotImplementedError(
                    "Mamba with speculative decoding is not supported yet.")
            if self.vllm_config.cache_config.enable_prefix_caching:
                raise NotImplementedError(
                    "Prefix caching is not supported for Mamba yet.")
            max_model_len = self.vllm_config.model_config.max_model_len

            page_size_padded = (
                self.vllm_config.cache_config.mamba_page_size_padded)

            # Set block_size to max_model_len, so that mamba model will always
            # have only one block in the KV cache.
            for layer_name, mamba_module in mamba_layers.items():
                kv_cache_spec[layer_name] = MambaSpec(
                    shapes=mamba_module.get_state_shape(),
                    dtypes=mamba_module.get_state_dtype(),
                    block_size=max_model_len,
                    page_size_padded=page_size_padded,
                    mamba_type=mamba_module.mamba_type,
                    num_speculative_blocks=(
                        self.speculative_config.num_speculative_tokens
                        if self.speculative_config else 0),
                )

        return kv_cache_spec

    def initialize_aclgraph_capture(self) -> None:
        min_ag_support = AttentionCGSupport.ALWAYS
        min_ag_builder_name = None

        for attn_group in self._attn_group_iterator():
            builder = attn_group.get_metadata_builder()
            if builder.aclgraph_support.value < min_ag_support.value:
                min_ag_support = builder.aclgraph_support
                min_ag_builder_name = builder.__class__.__name__

        # This is an imitation of compilation_config.splitting_ops_contain_attention()
        splitting_ops_contain_attention = (
            self.compilation_config.splitting_ops is not None
            and all(op in self.compilation_config.splitting_ops for op in [
                "vllm.unified_ascend_attention_with_output",
                "vllm.mla_forward",
            ]))

        # Flexible resolve the aclgraph mode
        aclgraph_mode = self.compilation_config.cudagraph_mode
        # check graph for mixed batch is supported
        if aclgraph_mode.mixed_mode() == CUDAGraphMode.FULL \
            and min_ag_support != AttentionCGSupport.ALWAYS:
            msg = (f"ACLGraphMode.{aclgraph_mode.name} is not supported "
                   f"with {min_ag_builder_name} backend (support: "
                   f"{min_ag_support})")
            if min_ag_support == AttentionCGSupport.NEVER:
                # if not supported any full graphs, just raise it.
                msg += "; please try cudagraph_mode=PIECEWISE, and "\
                    "make sure compilation level is piecewise"
                raise ValueError(msg)

            # attempt to resolve the full graph related mode
            if splitting_ops_contain_attention:
                msg += "; setting cudagraph_mode=FULL_AND_PIECEWISE"
                aclgraph_mode = self.compilation_config.cudagraph_mode = (
                    CUDAGraphMode.FULL_AND_PIECEWISE)
            else:
                msg += "; setting cudagraph_mode=FULL_DECODE_ONLY"
                aclgraph_mode = self.compilation_config.cudagraph_mode = (
                    CUDAGraphMode.FULL_DECODE_ONLY)
            logger.warning(msg)

        # double check that we can support full graph if they are requested
        # even after automatic downgrades
        if aclgraph_mode.has_full_cudagraphs() \
            and min_ag_support == AttentionCGSupport.NEVER:
            raise ValueError(f"CUDAGraphMode.{aclgraph_mode.name} is not "
                             f"supported with {min_ag_builder_name} backend ("
                             f"support:{min_ag_support}) "
                             "; please try cudagraph_mode=PIECEWISE, "
                             "and make sure compilation level is piecewise")

        self.aclgraph_dispatcher.initialize_cudagraph_keys(
            self.compilation_config.cudagraph_mode,
            self.uniform_decode_query_len)

    def _capture_aclgraphs(self, compilation_cases: list[int],
                           aclgraph_runtime_mode: CUDAGraphMode,
                           uniform_decode: bool):
        assert aclgraph_runtime_mode != CUDAGraphMode.NONE and \
            aclgraph_runtime_mode in [CUDAGraphMode.FULL,
                                      CUDAGraphMode.PIECEWISE]

        # Only rank 0 should print progress bar during capture
        if is_global_first_rank():
            logger.info(
                "Starting to capture ACL graphs for cases: %s, "
                "mode: %s, uniform_decode: %s", compilation_cases,
                aclgraph_runtime_mode.name, uniform_decode)
            compilation_cases = tqdm(
                compilation_cases,
                disable=not self.load_config.use_tqdm_on_load,
                desc="Capturing ACL graphs ({}, {})".format(
                    "decode" if uniform_decode else "mixed prefill-decode",
                    aclgraph_runtime_mode.name))
        # We skip EPLB here since we don't want to record dummy metrics
        for num_tokens in compilation_cases:
            for _ in range(self.compilation_config.cudagraph_num_of_warmups):
                # Use CUDAGraphRuntimeStyle.NONE (default) for warmup.
                # But be careful, warm up with `NONE`is orthogonal to
                # if we want to warm up attention or not. This is
                # different from the case where `FULL` implies capture
                # attention while `PIECEWISE` implies no attention.
                force_attention = (aclgraph_runtime_mode == CUDAGraphMode.FULL)
                self._dummy_run(num_tokens,
                                aclgraph_runtime_mode=CUDAGraphMode.NONE,
                                force_attention=force_attention,
                                uniform_decode=uniform_decode)
            self._dummy_run(num_tokens,
                            aclgraph_runtime_mode=aclgraph_runtime_mode,
                            force_attention=force_attention,
                            uniform_decode=uniform_decode)

    def _capture_model(self):
        if not self.use_aclgraph:
            logger.warning(
                "Skipping ACL graph capture. To turn on ACL graph capture, "
                "ensure `aclraph_mode` was not manually set to `NONE`")
            return
        else:
            self.initialize_aclgraph_capture()

        set_cudagraph_capturing_enabled(True)
        # Trigger ACL graph capture for specific shapes.
        # Capture the large shapes first so that the smaller shapes
        # can reuse the memory pool allocated for the large shapes.
        with graph_capture(device=self.device):
            aclgraph_mode = self.compilation_config.cudagraph_mode
            if aclgraph_mode.mixed_mode() != CUDAGraphMode.NONE:
                aclgraph_runtime_mode = aclgraph_mode.mixed_mode()

                compilation_cases = list(reversed(self.aclgraph_batch_sizes))

                try:
                    self._capture_aclgraphs(
                        compilation_cases,
                        aclgraph_runtime_mode=aclgraph_runtime_mode,
                        uniform_decode=False)
                except Exception as e:
                    error_msg = str(e)
                    error_code = '0x7020023'
                    pattern = r'retCode=([^,\s\.]+)'
                    match = re.search(pattern, error_msg)
                    if match:
                        retCode = match.group(1)
                    # Determine whether the error message is caused by stream capture failure.
                    if match and retCode == error_code:
                        logger.error(
                            f"ACLgraph sizes capture fail: {type(e).__name__}:\n"
                            "ACLgraph has insufficient available streams to capture the configured number of sizes. "
                            "Please verify both the availability of adequate streams and the appropriateness of the configured size count.\n\n"
                            "Recommended solutions:\n"
                            "1. Manually configure the compilation_config parameter "
                            "with a reduced set of sizes: '{\"cudagraph_capture_sizes\":[size1, size2, size3, ...]}'.\n"
                            "2. Utilize ACLgraph's full graph mode as an alternative to the piece-wise approach.\n\n"
                            f"{str(e)}")
                    raise

            if aclgraph_mode.decode_mode() == CUDAGraphMode.FULL and \
                aclgraph_mode.separate_routine():
                max_num_tokens = self.scheduler_config.max_num_seqs * \
                        self.uniform_decode_query_len
                decode_cudagraph_batch_sizes = [
                    x for x in self.aclgraph_batch_sizes if x <= max_num_tokens
                    and x >= self.uniform_decode_query_len
                ]
                compilation_cases_decode = list(
                    reversed(decode_cudagraph_batch_sizes))
                self._capture_aclgraphs(
                    compilation_cases=compilation_cases_decode,
                    aclgraph_runtime_mode=CUDAGraphMode.FULL,
                    uniform_decode=True)

        # Disable aclgraph capturing globally, so any unexpected aclgraph
        # capturing will be detected and raise an error after here.
        # Note: We don't put it into graph_capture context manager because
        # we may doing lazy capturing in future that still allows capturing
        # after here.
        set_cudagraph_capturing_enabled(False)

    def capture_model(self) -> None:

        compilation_counter.num_gpu_runner_capture_triggers += 1

        start_time = time.perf_counter()
        start_free_npu_memory = torch.npu.mem_get_info()[0]

        self._capture_model()

        end_time = time.perf_counter()
        end_free_npu_memory = torch.npu.mem_get_info()[0]
        elapsed_time = end_time - start_time
        npu_graph_size = start_free_npu_memory - end_free_npu_memory
        # This usually takes 5~20 seconds.
        logger.info("Graph capturing finished in %.0f secs, took %.2f GiB",
                    elapsed_time, npu_graph_size / (1 << 30))

    def _get_prompt_logprobs_dict(
        self,
        hidden_states: torch.Tensor,
        scheduler_output: "SchedulerOutput",
    ) -> dict[str, Optional[LogprobsTensors]]:
        num_prompt_logprobs_dict = self.input_batch.num_prompt_logprobs
        if not num_prompt_logprobs_dict:
            return {}

        in_progress_dict = self.input_batch.in_progress_prompt_logprobs_cpu
        prompt_logprobs_dict: dict[str, Optional[LogprobsTensors]] = {}

        # Since prompt logprobs are a rare feature, prioritize simple,
        # maintainable loop over optimal performance.
        completed_prefill_reqs = []
        for req_id, num_prompt_logprobs in num_prompt_logprobs_dict.items():

            num_tokens = scheduler_output.num_scheduled_tokens[req_id]

            # Get metadata for this request.
            request = self.requests[req_id]
            num_prompt_tokens = len(request.prompt_token_ids)
            prompt_token_ids = torch.tensor(request.prompt_token_ids).to(
                self.device, non_blocking=True)

            # Set up target LogprobsTensors object.
            logprobs_tensors = in_progress_dict.get(req_id)
            if not logprobs_tensors:
                # Create empty logprobs CPU tensors for the entire prompt.
                # If chunked, we'll copy in slice by slice.
                logprobs_tensors = LogprobsTensors.empty_cpu(
                    num_prompt_tokens - 1, num_prompt_logprobs + 1)
                in_progress_dict[req_id] = logprobs_tensors

            # Determine number of logits to retrieve.
            start_idx = request.num_computed_tokens
            start_tok = start_idx + 1
            num_remaining_tokens = num_prompt_tokens - start_tok
            if num_tokens <= num_remaining_tokens:
                # This is a chunk, more tokens remain.
                # In the == case, there are no more prompt logprobs to produce
                # but we want to defer returning them to the next step where we
                # have new generated tokens to return.
                num_logits = num_tokens
            else:
                # This is the last chunk of prompt tokens to return.
                num_logits = num_remaining_tokens
                completed_prefill_reqs.append(req_id)
                prompt_logprobs_dict[req_id] = logprobs_tensors

            if num_logits <= 0:
                # This can happen for the final chunk if we prefilled exactly
                # (num_prompt_tokens - 1) tokens for this request in the prior
                # step. There are no more prompt logprobs to produce.
                continue

            # Get the logits corresponding to this req's prompt tokens.
            # If this is a partial request (i.e. chunked prefill),
            # then there is prompt logprob generated for each index.
            req_idx = self.input_batch.req_id_to_index[req_id]
            offset = self.query_start_loc_np[req_idx].item()
            prompt_hidden_states = hidden_states[offset:offset + num_logits]
            logits = self.model.compute_logits(prompt_hidden_states)

            # Get the "target" tokens for each index. For prompt at index i,
            # the token at prompt index i+1 is the "sampled" token we want
            # to gather the logprob for.
            tgt_token_ids = prompt_token_ids[start_tok:start_tok + num_logits]

            # Compute prompt logprobs.
            logprobs = self.sampler.compute_logprobs(logits)
            token_ids, logprobs, ranks = self.sampler.gather_logprobs(
                logprobs, num_prompt_logprobs, tgt_token_ids)

            # Transfer NPU->CPU async.
            chunk_slice = slice(start_idx, start_idx + num_logits)
            logprobs_tensors.logprob_token_ids[chunk_slice].copy_(
                token_ids, non_blocking=True)
            logprobs_tensors.logprobs[chunk_slice].copy_(logprobs,
                                                         non_blocking=True)
            logprobs_tensors.selected_token_ranks[chunk_slice].copy_(
                ranks, non_blocking=True)

        # Remove requests that have completed prefill from the batch
        # num_prompt_logprobs_dict.
        for req_id in completed_prefill_reqs:
            del num_prompt_logprobs_dict[req_id]
            del in_progress_dict[req_id]

        # Must synchronize the non-blocking NPU->CPU transfers.
        if prompt_logprobs_dict:
            torch.npu.synchronize()

        return prompt_logprobs_dict

    def get_supported_pooling_tasks(self):
        model = self.get_model()
        if not is_pooling_model(model):
            return []

        return list(model.pooler.get_supported_tasks())

    def _build_drafter_prepare_inputs_torchair_param(self):
        return False

    def _update_tokens_for_pcp(self, tokens):
        num_reqs = self.input_batch.num_reqs
        self.num_pcp_pads = self.num_pcp_pads[:num_reqs]
        if not self.pcp_size > 1:
            return tokens, None, None
        tokens = np.array(tokens, dtype=np.int32)
        num_decode_reqs = sum(self.input_batch.num_computed_tokens_cpu[
            :num_reqs] >= self.input_batch.num_prompt_tokens[:num_reqs])
        num_padded_scheduled_tokens = np.ceil(
            tokens / (2 * self.pcp_size)
            ).astype(np.int32) * (2 * self.pcp_size)
        num_padded_scheduled_tokens[:num_decode_reqs] = self.pcp_size
        self.num_pcp_pads = num_padded_scheduled_tokens - tokens
        cu_padded_tokens, pcp_padded_arange = \
            self._get_cumsum_and_arange(num_padded_scheduled_tokens)
        unpad_mask = torch.from_numpy(pcp_padded_arange <
                                      np.repeat(
                                          tokens,
                                          num_padded_scheduled_tokens
                                      ))

        pcp_tokens = num_padded_scheduled_tokens // self.pcp_size
        pcp_chunk_sizes = (pcp_tokens // 2).clip(min=1)
        _, pcp_arange = self._get_cumsum_and_arange(pcp_tokens)
        _, pcp_chunk_arange = self._get_cumsum_and_arange(pcp_chunk_sizes)
        pcp_head_chunk_mask = pcp_arange < np.repeat(pcp_chunk_sizes,
                                                   pcp_tokens)
        def get_current_rank_positions(cu_tokens, rank):
            positions_start_loc = np.zeros_like(cu_tokens)
            positions_start_loc[1:] = cu_tokens[:-1]
            positions = np.zeros(len(pcp_head_chunk_mask), dtype=np.int32)
            head_start_loc = positions_start_loc + rank * pcp_chunk_sizes
            tail_start_loc = positions_start_loc + \
                (2 * self.pcp_size - rank - 1) * pcp_chunk_sizes
            positions[pcp_head_chunk_mask] = pcp_chunk_arange + \
                np.repeat(head_start_loc, pcp_chunk_sizes)
            # Decode reqs do not have tail chunks.
            positions[~pcp_head_chunk_mask] = \
                pcp_chunk_arange[num_decode_reqs:] + \
                np.repeat(tail_start_loc, pcp_chunk_sizes)[num_decode_reqs:]
            return positions

        positions = get_current_rank_positions(np.zeros(num_reqs,
                                                        dtype=np.int32),
                                               self.pcp_rank)
        # Decode tokens are duplicate and their positions always be 0.
        positions[:num_decode_reqs] = 0

        all_positions = [get_current_rank_positions(cu_padded_tokens,
                                                    rank_i)
                         for rank_i in range(self.pcp_size)]
        all_positions = torch.from_numpy(np.concatenate(all_positions))
        self.pcp_allgather_restore_idx[:all_positions.shape[0]].copy_(
            all_positions.float().argsort().long(),
            non_blocking=True)
        pcp_tokens[:num_decode_reqs] = 1
        return pcp_tokens, positions, unpad_mask
    
    def _get_pcp_local_seq_lens(
        self,
        seq_lens: torch.Tensor,
        pcp_world_size: int = 1,
        dcp_world_size: int = 1,
        cp_kv_cache_interleave_size: int = 1,
    ) -> torch.Tensor:
        """While using pcp or dcp, kv_cache size stored on each rank may be different,
        use this function to calculate split decode seq_lens of each (p/d)cp rank.
        """
        num_requests = seq_lens.size(0)
        total_world_size = pcp_world_size * dcp_world_size
        seq_lens_tiled = seq_lens.unsqueeze(-1).repeat(1, total_world_size)
        rank_offsets = (
            torch.arange(total_world_size, dtype=torch.int32)
            .unsqueeze(0)
            .repeat(num_requests, 1)
        )
        base = (
            seq_lens_tiled
            // cp_kv_cache_interleave_size
            // total_world_size
            * cp_kv_cache_interleave_size
        )
        remainder = seq_lens_tiled - base * total_world_size
        remainder = torch.clip(
            remainder - rank_offsets * cp_kv_cache_interleave_size,
            0,
            cp_kv_cache_interleave_size,
        )
        dcp_local_seq_lens = (base + remainder).reshape([-1, pcp_world_size, dcp_world_size])
        return dcp_local_seq_lens

    def _generate_pcp_metadata(self, total_num_scheduled_tokens, seq_lens):
        num_reqs = self.input_batch.num_reqs
        num_decodes = sum(
            self.input_batch.num_computed_tokens_cpu[:num_reqs] >= self.input_batch.num_prompt_tokens[:num_reqs])
        num_prefills = num_reqs - num_decodes
        num_actual_tokens_pcp_padded = total_num_scheduled_tokens * self.pcp_size
        long_seq_metadata = None
        if self.pcp_size * self.dcp_size > 1:
            long_seq_metadata = AscendPrefillContextParallelMetadata(
                num_actual_tokens_pcp_padded=num_actual_tokens_pcp_padded,
                num_computed_tokens_of_pcp_dcp=self._get_pcp_local_seq_lens(
                    seq_lens,
                    self.pcp_size,
                    self.dcp_size,
                    self.parallel_config.cp_kv_cache_interleave_size,
                ).numpy(),
            )
            if self.pcp_size > 1:
                q_head_idx, q_tail_idx = [], []
                kv_with_q_head_nomask_idx, kv_with_q_head_mask_idx = [], []
                kv_with_q_tail_nomask_idx, kv_with_q_tail_mask_idx = [], []
                chunk_seqlens = []
                kv_with_q_head_nomask_seqlens, kv_with_q_tail_nomask_seqlens = [], []
                q_req_offset = 0
                kv_req_offset = 0
                q_head_chunk_id = self.pcp_rank
                q_tail_chunk_id = self.pcp_size * 2 - 1 - self.pcp_rank
                for i, seq_len in enumerate(seq_lens):
                    if i < num_decodes:
                        continue
                    chunk_len = seq_len // 2
                    chunk_seqlens.append(chunk_len)
                    q_head_idx.extend(
                        list(range(q_req_offset, q_req_offset + chunk_len)))
                    kv_with_q_head_nomask_idx.extend(
                        list(
                            range(kv_req_offset,
                                  kv_req_offset + chunk_len * q_head_chunk_id)))
                    kv_with_q_head_mask_idx.extend(
                        list(
                            range(
                                kv_req_offset + chunk_len * q_head_chunk_id,
                                kv_req_offset + chunk_len *
                                (q_head_chunk_id + 1))))
                    kv_with_q_head_nomask_seqlens.append(chunk_len *
                                                         q_head_chunk_id)

                    q_tail_idx.extend(
                        list(
                            range(q_req_offset + chunk_len,
                                  q_req_offset + chunk_len * 2)))
                    kv_with_q_tail_nomask_idx.extend(
                        list(
                            range(kv_req_offset,
                                  kv_req_offset + chunk_len * q_tail_chunk_id)))
                    kv_with_q_tail_mask_idx.extend(
                        list(
                            range(
                                kv_req_offset + chunk_len * q_tail_chunk_id,
                                kv_req_offset + chunk_len *
                                (q_tail_chunk_id + 1))))
                    kv_with_q_tail_nomask_seqlens.append(chunk_len *
                                                         q_tail_chunk_id)

                    q_req_offset += seq_len
                    kv_req_offset += seq_len * self.pcp_size

                # Convert lists to tensors and move to device
                def _list_to_tensor(lst, device, dtype=torch.int32):
                    tensor_npu = torch.zeros(len(lst), dtype=dtype, device=device)
                    tensor_npu.copy_(torch.tensor(lst, dtype=dtype),
                                     non_blocking=True)
                    return tensor_npu

                q_head_idx_tensor = _list_to_tensor(q_head_idx, self.device)
                q_tail_idx_tensor = _list_to_tensor(q_tail_idx, self.device)
                self.q_head_idx_tensor = q_head_idx_tensor
                self.q_tail_idx_tensor = q_tail_idx_tensor

                q_full_idx = torch.cat([q_head_idx_tensor, q_tail_idx_tensor])
                q_full_idx = q_full_idx.to(torch.float32).argsort().to(torch.int32)
                self.q_full_idx = q_full_idx

                self.kv_idx_names = {
                    'kv_with_q_head_nomask_idx_tensor': kv_with_q_head_nomask_idx,
                    'kv_with_q_head_mask_idx_tensor': kv_with_q_head_mask_idx,
                    'kv_with_q_tail_nomask_idx_tensor': kv_with_q_tail_nomask_idx,
                    'kv_with_q_tail_mask_idx_tensor': kv_with_q_tail_mask_idx
                }
                for key, value in self.kv_idx_names.items():
                    tensor_npu = _list_to_tensor(value, self.device)
                    self.kv_idx_names[key] = tensor_npu

                attn_mask_seqlens = torch.tensor([chunk_seqlens, chunk_seqlens],
                                                 dtype=torch.int32)
                head_attn_nomask_seqlens = torch.tensor(
                    [chunk_seqlens, kv_with_q_head_nomask_seqlens],
                    dtype=torch.int32)
                tail_attn_nomask_seqlens = torch.tensor(
                    [chunk_seqlens, kv_with_q_tail_nomask_seqlens],
                    dtype=torch.int32)
                if self.vllm_config.model_config.use_mla:
                    pcp_prefill_mask = torch.triu(
                        torch.ones(512, 512, device=self.device, dtype=self.dtype),
                        1)
                else:
                    max_seq_len = max(seq_lens, default=0)
                    pcp_prefill_mask = torch.triu(
                        torch.full((num_prefills, max_seq_len, max_seq_len),
                                   True,
                                   device=self.device,
                                   dtype=torch.bool), 1)

                self.extra_long_seq_kwargs = {
                    'attn_mask_seqlens': attn_mask_seqlens,
                    'head_attn_nomask_seqlens': head_attn_nomask_seqlens,
                    'tail_attn_nomask_seqlens': tail_attn_nomask_seqlens,
                    'pcp_prefill_mask': pcp_prefill_mask
                }
                long_seq_metadata.pcp_allgather_restore_idx = self.pcp_allgather_restore_idx[:num_actual_tokens_pcp_padded]
                long_seq_metadata.q_head_idx_tensor = self.q_head_idx_tensor
                long_seq_metadata.q_tail_idx_tensor = self.q_tail_idx_tensor
                long_seq_metadata.q_full_idx = self.q_full_idx
                long_seq_metadata.kv_with_q_head_nomask_idx_tensor = self.kv_idx_names[
                    'kv_with_q_head_nomask_idx_tensor']
                long_seq_metadata.kv_with_q_head_mask_idx_tensor = self.kv_idx_names['kv_with_q_head_mask_idx_tensor']
                long_seq_metadata.kv_with_q_tail_nomask_idx_tensor = self.kv_idx_names[
                    'kv_with_q_tail_nomask_idx_tensor']
                long_seq_metadata.kv_with_q_tail_mask_idx_tensor = self.kv_idx_names['kv_with_q_tail_mask_idx_tensor']
                long_seq_metadata.attn_mask_seqlens = self.extra_long_seq_kwargs['attn_mask_seqlens']
                long_seq_metadata.head_attn_nomask_seqlens = self.extra_long_seq_kwargs['head_attn_nomask_seqlens']
                long_seq_metadata.tail_attn_nomask_seqlens = self.extra_long_seq_kwargs['tail_attn_nomask_seqlens']
                long_seq_metadata.pcp_prefill_mask = self.extra_long_seq_kwargs['pcp_prefill_mask']
        return long_seq_metadata<|MERGE_RESOLUTION|>--- conflicted
+++ resolved
@@ -1257,7 +1257,7 @@
         total_num_scheduled_tokens = sum(num_scheduled_tokens[:num_reqs])
         self.input_batch.block_table.commit_slot_mapping(
             total_num_scheduled_tokens)
-        
+
         total_num_pcp_pads = sum(self.num_pcp_pads)
         max_num_scheduled_tokens = max(tokens)
         num_valid_tokens = np.array([
@@ -1387,15 +1387,12 @@
         positions_cpu = self.positions_cpu[:num_input_tokens]
         positions = self.positions[:num_input_tokens]
         seq_lens_cpu = self.seq_lens_cpu[:num_reqs]
-<<<<<<< HEAD
-
-=======
+
         attn_state = self._build_attn_state(num_reqs, num_scheduled_tokens,
                                             num_valid_tokens)
->>>>>>> 0bf3f21a
         self.attn_mask = self._make_attention_mask(seq_lens=seq_lens_cpu,
-                                                    position=positions_cpu,
-                                                    attn_state=attn_state)
+                                                   position=positions_cpu,
+                                                   attn_state=attn_state)
         self.attn_state = attn_state  # type: ignore
 
         self.with_prefill = with_prefill
@@ -1930,7 +1927,7 @@
                 if quant_type == "w4a8_dynamic":
                     moe_comm_type = MoECommType.ALLTOALL
                 else:
-                    moe_comm_type = MoECommType.ALLTOALL
+                    moe_comm_type = MoECommType.ALLGATHER
 
         elif soc_version in {AscendSocVersion.A3}:
             moe_comm_type = (MoECommType.MC2
@@ -3782,7 +3779,7 @@
             non_blocking=True)
         pcp_tokens[:num_decode_reqs] = 1
         return pcp_tokens, positions, unpad_mask
-    
+
     def _get_pcp_local_seq_lens(
         self,
         seq_lens: torch.Tensor,
