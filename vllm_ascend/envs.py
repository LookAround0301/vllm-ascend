--- conflicted
+++ resolved
@@ -159,11 +159,6 @@
     # caused by the initialization of the Mooncake connector.
     "PHYSICAL_DEVICES":
     lambda: os.getenv("PHYSICAL_DEVICES", None),
-<<<<<<< HEAD
-    # Decide whether we should enable CP parallelism.
-    "VLLM_ASCEND_ENABLE_CP":
-    lambda: bool(int(os.getenv("VLLM_ASCEND_ENABLE_CP", '0')))
-=======
     # Whether to enable msMonitor tool to monitor the performance of vllm-ascend.
     "MSMONITOR_USE_DAEMON":
     lambda: bool(int(os.getenv("MSMONITOR_USE_DAEMON", '0'))),
@@ -174,7 +169,9 @@
     lambda: int(os.getenv("VLLM_ASCEND_KVCACHE_DELAY_FREE_TIMEOUT", 250)),
     "VLLM_ASCEND_ENABLE_MLAPO":
     lambda: bool(int(os.getenv("VLLM_ASCEND_ENABLE_MLAPO", '0'))),
->>>>>>> 601a37ae
+    # Decide whether we should enable CP parallelism.
+    "VLLM_ASCEND_ENABLE_CP":
+    lambda: bool(int(os.getenv("VLLM_ASCEND_ENABLE_CP", '0')))
 }
 
 # end-env-vars-definition
