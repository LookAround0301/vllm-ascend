--- conflicted
+++ resolved
@@ -105,9 +105,6 @@
         # NOTE: This cannot be set using set_forward_context
         # due to multiple warmups before actual capturing
         forward_context.capturing = False
-<<<<<<< HEAD
-        forward_context.enable_sp = vllm_config.parallel_config.enable_sequence_parallel
-=======
 
         # set for flashcomm_v1, 1000 is the batchsize concurrency threshold for enabling the flashcomm_v1 feature.
         # Currently, it is an empirical value. In normal scenarios, if the concurrency exceeds this threshold,
@@ -148,7 +145,8 @@
             forward_context.prefetch_mlp_down_proj = False
         forward_context.prefetch_mlp_enabled = prefetch_mlp_enabled
 
->>>>>>> 6d8bc38c
+        forward_context.enable_sp = vllm_config.parallel_config.enable_sequence_parallel
+
         if num_tokens is None and attn_metadata is not None:
             num_tokens = attn_metadata.num_actual_tokens
 
