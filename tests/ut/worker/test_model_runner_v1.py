<<<<<<< HEAD
# Licensed under the Apache License, Version 2.0 (the "License");
# you may not use this file except in compliance with the License.
# You may obtain a copy of the License at
#
#     http://www.apache.org/licenses/LICENSE-2.0
#
# Unless required by applicable law or agreed to in writing, software
# distributed under the License is distributed on an "AS IS" BASIS,
# WITHOUT WARRANTIES OR CONDITIONS OF ANY KIND, either express or implied.
# See the License for the specific language governing permissions and
# limitations under the License.
# This file is a part of the vllm-ascend project.

import unittest
from unittest.mock import MagicMock, patch, Mock

import numpy as np
import pytest
import torch
from vllm.config import CacheConfig, ModelConfig, ParallelConfig, VllmConfig
from vllm.distributed.parallel_state import GroupCoordinator
from vllm.config import CUDAGraphMode
from tests.ut.base import TestBase

from vllm_ascend.utils import AscendSocVersion
from vllm_ascend.worker.model_runner_v1 import NPUModelRunner


class TestNPUModelRunner(TestBase):

    def setUp(self):
        """Setup test environment"""
        # Create configuration mocks
        self.cache_config_mock = MagicMock(spec=CacheConfig)
        self.cache_config_mock.cache_dtype = "auto"

        self.model_config_mock = MagicMock(spec=ModelConfig)
        self.model_config_mock.dtype = torch.float16
        self.model_config_mock.trust_remote_code = False
        self.model_config_mock.pooler_config = None
        self.model_config_mock.get_hidden_size.return_value = 7168
        self.model_config_mock.is_multimodal_model = False
        self.model_config_mock.max_model_len = 128
        self.model_config_mock.uses_mrope = False

        self.parallel_config_mock = MagicMock(spec=ParallelConfig)
        self.parallel_config_mock.enable_sequence_parallel = 1

        self.scheduler_output_mock = MagicMock()
        self.scheduler_output_mock.num_scheduled_tokens = {0: 2, 1: 2, 2: 2, 3: 2}
        self.scheduler_output_mock.max_num_batched_tokens = 10
        self.scheduler_output_mock.max_num_seqs = 4
        self.scheduler_output_mock.total_num_scheduled_tokens = 8

        self.vllm_config_mock = MagicMock(spec=VllmConfig)
        self.vllm_config_mock.cache_config = self.cache_config_mock
        self.vllm_config_mock.model_config = self.model_config_mock
        self.vllm_config_mock.parallel_config = self.parallel_config_mock
        self.vllm_config_mock.additional_config = None
        self.vllm_config_mock.load_config = None
        self.vllm_config_mock.scheduler_config = self.scheduler_output_mock
        self.vllm_config_mock.device_config = None
        self.vllm_config_mock.compilation_config = MagicMock()
        self.vllm_config_mock.compilation_config.cudagraph_mode = CUDAGraphMode.NONE
        self.vllm_config_mock.speculative_config = None
        self.vllm_config_mock.lora_config = None

        self.device = None

        self.local_rank = 0
        self.rank = 0
        self.distributed_init_method = "tcp://localhost:12345"
        self.is_driver_worker = False

    @patch("vllm_ascend.worker.model_runner_v1.lmhead_tp_enable", return_value=False)
    @patch("vllm_ascend.worker.model_runner_v1.get_attn_backend")
    @patch("vllm_ascend.worker.model_runner_v1.get_ascend_config")
    @patch("vllm_ascend.worker.model_runner_v1.get_tensor_model_parallel_world_size", return_value=2)
    @patch("vllm_ascend.worker.model_runner_v1.get_context_model_parallel_world_size", return_value=2)
    @patch("vllm_ascend.worker.model_runner_v1.get_pp_group")
    @patch("vllm_ascend.worker.model_runner_v1.get_tp_group")
    @patch("vllm_ascend.worker.model_runner_v1.get_cp_group")
    @patch('vllm.distributed.parallel_state._TP', new_callable=lambda: MagicMock(spec=GroupCoordinator))
    @patch("vllm.distributed.parallel_state._CP", new_callable=lambda: MagicMock(spec=GroupCoordinator))
    def test_prepare_inputs_when_sp_cp(
            self,
            mock_cp,
            mock_tp,
            mock_get_cp_group,
            mock_get_tp_group,
            mock_get_pp_group,
            mock_cp_world_size,
            mock_tp_world_size,
            mock_get_ascend_config,
            mock_get_attn_backend,
            mock_lmhead_tp_enable,
    ):
        """Test NPURunner normal initialization"""
        # Import and create NPUWorker instance
        from vllm_ascend.worker.model_runner_v1 import NPUModelRunner
        from vllm_ascend.attention.attention_v1 import AscendAttentionBackend

        mock_cp_group = MagicMock()
        mock_cp_group.rank_in_group = 0
        mock_cp_group.world_size = 2
        mock_get_cp_group.return_value = mock_cp_group
        mock_cp.rank_in_group = 0

        mock_tp_group = MagicMock()
        mock_tp_group.rank_in_group = 0
        mock_tp_group.world_size = 2
        mock_get_tp_group.return_value = mock_tp_group
        mock_tp.rank_in_group = 0
        mock_tp.world_size=2

        mock_pp_group = MagicMock()
        mock_pp_group.rank_in_group = 0
        mock_get_pp_group.return_value = mock_pp_group

        mock_get_ascend_config.return_value = MagicMock()

        mock_get_attn_backend.return_value = AscendAttentionBackend
        mock_get_attn_backend.lmhead_tensor_parallel_size.return_value = False

        runner = NPUModelRunner(
            vllm_config=self.vllm_config_mock,
            device=self.device,
        )

        runner._update_states = MagicMock()
        runner.input_batch = MagicMock()
        runner.input_batch.num_reqs = 4
        runner.input_batch.req_ids = [0, 1, 2, 3]
        runner.input_batch.num_computed_tokens_cpu = np.array([0, 0, 0, 0])
        runner.input_batch.num_computed_tokens_of_cp_sp = np.zeros((4, 2, 2), dtype=int)
        runner.input_batch.token_ids_cpu_tensor = torch.zeros(
            (4, 10),
            device="cpu",
            dtype=torch.int32,
        )
        runner.input_batch.token_ids_cpu = runner.input_batch.token_ids_cpu_tensor.numpy()
        runner.model = MagicMock()
        output = runner._prepare_inputs(self.scheduler_output_mock, None)
        self.assertIsNotNone(output)


# yapf: disable
@pytest.mark.parametrize(
    "soc_version, enable_expert_parallel, world_size, num_tokens, mc2_tokens_capacity, expected_method",
    [
        # Case 1: Expert parallel is disabled, should always be 'allgather'
        (AscendSocVersion.A2, False, 8, 100, 256, "allgather"),
        (AscendSocVersion.A3, False, 16, 500, 256, "allgather"),

        # Case 2: A2 SOC
        # 2.1: MC2 conditions met (tokens <= capacity, world_size >= 16)
        (AscendSocVersion.A2, True, 16, 100, 256, "mc2"),
        (AscendSocVersion.A2, True, 32, 256, 256, "mc2"),
        # 2.2: MC2 token capacity exceeded
        (AscendSocVersion.A2, True, 16, 257, 256, "allgather"),
        # 2.3: MC2 world size not met
        (AscendSocVersion.A2, True, 8, 100, 256, "allgather"),
        (AscendSocVersion.A2, True, 15, 100, 256, "allgather"),

        # Case 3: A3 SOC
        # 3.1: MC2 condition met (tokens <= capacity)
        (AscendSocVersion.A3, True, 8, 100, 256, "mc2"),
        (AscendSocVersion.A3, True, 16, 256, 256, "mc2"),
        # 3.2: MC2 token capacity exceeded
        (AscendSocVersion.A3, True, 8, 257, 256, "alltoall"),
        (AscendSocVersion.A3, True, 16, 500, 256, "alltoall"),

    ])
# yapf: enable
def test_select_moe_comm_method(soc_version, enable_expert_parallel,
                                world_size, num_tokens, mc2_tokens_capacity,
                                expected_method):
    """
    Tests the _select_moe_comm_method with various configurations.
    """
    # Mock the NPUModelRunner instance and its dependencies
    mock_runner = MagicMock(spec=NPUModelRunner)
    mock_runner.parallel_config = MagicMock()
    mock_runner.parallel_config.enable_expert_parallel = enable_expert_parallel
    mock_runner.parallel_config.world_size = world_size
    mock_runner.mc2_tokens_capacity = mc2_tokens_capacity

    # Patch the helper functions
    with patch('vllm_ascend.worker.model_runner_v1.get_ascend_soc_version',
               return_value=soc_version), \
         patch('vllm_ascend.worker.model_runner_v1.is_global_first_rank',
               return_value=True):

        # Call the method under test
        method = NPUModelRunner._select_moe_comm_method(
            mock_runner, num_tokens)

        # Assert the result
        assert method == expected_method


def test_select_moe_comm_method_unsupported_soc():
    """
    Tests that _select_moe_comm_method raises ValueError for an unsupported SOC.
    """
    mock_runner = MagicMock(spec=NPUModelRunner)
    mock_runner.parallel_config = MagicMock()
    mock_runner.parallel_config.enable_expert_parallel = True
    mock_runner.mc2_tokens_capacity = 256

    unsupported_soc = "UnsupportedSOC"

    with patch('vllm_ascend.worker.model_runner_v1.get_ascend_soc_version',
               return_value=unsupported_soc), \
         patch('vllm_ascend.worker.model_runner_v1.is_global_first_rank',
               return_value=True), \
         pytest.raises(ValueError, match=f"Unsupported soc_version: {unsupported_soc}"):

        NPUModelRunner._select_moe_comm_method(mock_runner, 100)
=======
# Licensed under the Apache License, Version 2.0 (the "License");
# you may not use this file except in compliance with the License.
# You may obtain a copy of the License at
#
#     http://www.apache.org/licenses/LICENSE-2.0
#
# Unless required by applicable law or agreed to in writing, software
# distributed under the License is distributed on an "AS IS" BASIS,
# WITHOUT WARRANTIES OR CONDITIONS OF ANY KIND, either express or implied.
# See the License for the specific language governing permissions and
# limitations under the License.
# This file is a part of the vllm-ascend project.

from unittest.mock import MagicMock, patch

import pytest

from vllm_ascend.utils import AscendSocVersion
from vllm_ascend.worker.model_runner_v1 import NPUModelRunner


# yapf: disable
@pytest.mark.parametrize(
    "soc_version, enable_expert_parallel, world_size, num_tokens, mc2_tokens_capacity, expected_method",
    [
        # Case 1: Expert parallel is disabled, should always be 'allgather'
        (AscendSocVersion.A2, False, 8, 100, 256, "allgather"),
        (AscendSocVersion.A3, False, 16, 500, 256, "allgather"),

        # Case 2: A2 SOC
        # 2.1: MC2 conditions met (tokens <= capacity, world_size >= 16)
        (AscendSocVersion.A2, True, 16, 100, 256, "mc2"),
        (AscendSocVersion.A2, True, 32, 256, 256, "mc2"),
        # 2.2: MC2 token capacity exceeded
        (AscendSocVersion.A2, True, 16, 257, 256, "allgather"),
        # 2.3: MC2 world size not met
        (AscendSocVersion.A2, True, 8, 100, 256, "allgather"),
        (AscendSocVersion.A2, True, 15, 100, 256, "allgather"),

        # Case 3: A3 SOC
        # 3.1: MC2 condition met (tokens <= capacity)
        (AscendSocVersion.A3, True, 8, 100, 256, "mc2"),
        (AscendSocVersion.A3, True, 16, 256, 256, "mc2"),
        # 3.2: MC2 token capacity exceeded
        (AscendSocVersion.A3, True, 8, 257, 256, "alltoall"),
        (AscendSocVersion.A3, True, 16, 500, 256, "alltoall"),

    ])
# yapf: enable
def test_select_moe_comm_method(soc_version, enable_expert_parallel,
                                world_size, num_tokens, mc2_tokens_capacity,
                                expected_method):
    """
    Tests the _select_moe_comm_method with various configurations.
    """
    # Mock the NPUModelRunner instance and its dependencies
    mock_runner = MagicMock(spec=NPUModelRunner)
    mock_runner.parallel_config = MagicMock()
    mock_runner.parallel_config.enable_expert_parallel = enable_expert_parallel
    mock_runner.parallel_config.world_size_across_dp = world_size
    mock_runner.mc2_tokens_capacity = mc2_tokens_capacity

    # Patch the helper functions
    with patch('vllm_ascend.worker.model_runner_v1.get_ascend_soc_version',
               return_value=soc_version), \
         patch('vllm_ascend.worker.model_runner_v1.is_global_first_rank',
               return_value=True):

        # Call the method under test
        method = NPUModelRunner._select_moe_comm_method(
            mock_runner, num_tokens)

        # Assert the result
        assert method == expected_method


def test_select_moe_comm_method_unsupported_soc():
    """
    Tests that _select_moe_comm_method raises ValueError for an unsupported SOC.
    """
    mock_runner = MagicMock(spec=NPUModelRunner)
    mock_runner.parallel_config = MagicMock()
    mock_runner.parallel_config.enable_expert_parallel = True
    mock_runner.mc2_tokens_capacity = 256

    unsupported_soc = "UnsupportedSOC"

    with patch('vllm_ascend.worker.model_runner_v1.get_ascend_soc_version',
               return_value=unsupported_soc), \
         patch('vllm_ascend.worker.model_runner_v1.is_global_first_rank',
               return_value=True), \
         pytest.raises(ValueError, match=f"Unsupported soc_version: {unsupported_soc}"):

        NPUModelRunner._select_moe_comm_method(mock_runner, 100)
>>>>>>> 382c29f3
<|MERGE_RESOLUTION|>--- conflicted
+++ resolved
@@ -1,316 +1,219 @@
-<<<<<<< HEAD
-# Licensed under the Apache License, Version 2.0 (the "License");
-# you may not use this file except in compliance with the License.
-# You may obtain a copy of the License at
-#
-#     http://www.apache.org/licenses/LICENSE-2.0
-#
-# Unless required by applicable law or agreed to in writing, software
-# distributed under the License is distributed on an "AS IS" BASIS,
-# WITHOUT WARRANTIES OR CONDITIONS OF ANY KIND, either express or implied.
-# See the License for the specific language governing permissions and
-# limitations under the License.
-# This file is a part of the vllm-ascend project.
-
-import unittest
-from unittest.mock import MagicMock, patch, Mock
-
-import numpy as np
-import pytest
-import torch
-from vllm.config import CacheConfig, ModelConfig, ParallelConfig, VllmConfig
-from vllm.distributed.parallel_state import GroupCoordinator
-from vllm.config import CUDAGraphMode
-from tests.ut.base import TestBase
-
-from vllm_ascend.utils import AscendSocVersion
-from vllm_ascend.worker.model_runner_v1 import NPUModelRunner
-
-
-class TestNPUModelRunner(TestBase):
-
-    def setUp(self):
-        """Setup test environment"""
-        # Create configuration mocks
-        self.cache_config_mock = MagicMock(spec=CacheConfig)
-        self.cache_config_mock.cache_dtype = "auto"
-
-        self.model_config_mock = MagicMock(spec=ModelConfig)
-        self.model_config_mock.dtype = torch.float16
-        self.model_config_mock.trust_remote_code = False
-        self.model_config_mock.pooler_config = None
-        self.model_config_mock.get_hidden_size.return_value = 7168
-        self.model_config_mock.is_multimodal_model = False
-        self.model_config_mock.max_model_len = 128
-        self.model_config_mock.uses_mrope = False
-
-        self.parallel_config_mock = MagicMock(spec=ParallelConfig)
-        self.parallel_config_mock.enable_sequence_parallel = 1
-
-        self.scheduler_output_mock = MagicMock()
-        self.scheduler_output_mock.num_scheduled_tokens = {0: 2, 1: 2, 2: 2, 3: 2}
-        self.scheduler_output_mock.max_num_batched_tokens = 10
-        self.scheduler_output_mock.max_num_seqs = 4
-        self.scheduler_output_mock.total_num_scheduled_tokens = 8
-
-        self.vllm_config_mock = MagicMock(spec=VllmConfig)
-        self.vllm_config_mock.cache_config = self.cache_config_mock
-        self.vllm_config_mock.model_config = self.model_config_mock
-        self.vllm_config_mock.parallel_config = self.parallel_config_mock
-        self.vllm_config_mock.additional_config = None
-        self.vllm_config_mock.load_config = None
-        self.vllm_config_mock.scheduler_config = self.scheduler_output_mock
-        self.vllm_config_mock.device_config = None
-        self.vllm_config_mock.compilation_config = MagicMock()
-        self.vllm_config_mock.compilation_config.cudagraph_mode = CUDAGraphMode.NONE
-        self.vllm_config_mock.speculative_config = None
-        self.vllm_config_mock.lora_config = None
-
-        self.device = None
-
-        self.local_rank = 0
-        self.rank = 0
-        self.distributed_init_method = "tcp://localhost:12345"
-        self.is_driver_worker = False
-
-    @patch("vllm_ascend.worker.model_runner_v1.lmhead_tp_enable", return_value=False)
-    @patch("vllm_ascend.worker.model_runner_v1.get_attn_backend")
-    @patch("vllm_ascend.worker.model_runner_v1.get_ascend_config")
-    @patch("vllm_ascend.worker.model_runner_v1.get_tensor_model_parallel_world_size", return_value=2)
-    @patch("vllm_ascend.worker.model_runner_v1.get_context_model_parallel_world_size", return_value=2)
-    @patch("vllm_ascend.worker.model_runner_v1.get_pp_group")
-    @patch("vllm_ascend.worker.model_runner_v1.get_tp_group")
-    @patch("vllm_ascend.worker.model_runner_v1.get_cp_group")
-    @patch('vllm.distributed.parallel_state._TP', new_callable=lambda: MagicMock(spec=GroupCoordinator))
-    @patch("vllm.distributed.parallel_state._CP", new_callable=lambda: MagicMock(spec=GroupCoordinator))
-    def test_prepare_inputs_when_sp_cp(
-            self,
-            mock_cp,
-            mock_tp,
-            mock_get_cp_group,
-            mock_get_tp_group,
-            mock_get_pp_group,
-            mock_cp_world_size,
-            mock_tp_world_size,
-            mock_get_ascend_config,
-            mock_get_attn_backend,
-            mock_lmhead_tp_enable,
-    ):
-        """Test NPURunner normal initialization"""
-        # Import and create NPUWorker instance
-        from vllm_ascend.worker.model_runner_v1 import NPUModelRunner
-        from vllm_ascend.attention.attention_v1 import AscendAttentionBackend
-
-        mock_cp_group = MagicMock()
-        mock_cp_group.rank_in_group = 0
-        mock_cp_group.world_size = 2
-        mock_get_cp_group.return_value = mock_cp_group
-        mock_cp.rank_in_group = 0
-
-        mock_tp_group = MagicMock()
-        mock_tp_group.rank_in_group = 0
-        mock_tp_group.world_size = 2
-        mock_get_tp_group.return_value = mock_tp_group
-        mock_tp.rank_in_group = 0
-        mock_tp.world_size=2
-
-        mock_pp_group = MagicMock()
-        mock_pp_group.rank_in_group = 0
-        mock_get_pp_group.return_value = mock_pp_group
-
-        mock_get_ascend_config.return_value = MagicMock()
-
-        mock_get_attn_backend.return_value = AscendAttentionBackend
-        mock_get_attn_backend.lmhead_tensor_parallel_size.return_value = False
-
-        runner = NPUModelRunner(
-            vllm_config=self.vllm_config_mock,
-            device=self.device,
-        )
-
-        runner._update_states = MagicMock()
-        runner.input_batch = MagicMock()
-        runner.input_batch.num_reqs = 4
-        runner.input_batch.req_ids = [0, 1, 2, 3]
-        runner.input_batch.num_computed_tokens_cpu = np.array([0, 0, 0, 0])
-        runner.input_batch.num_computed_tokens_of_cp_sp = np.zeros((4, 2, 2), dtype=int)
-        runner.input_batch.token_ids_cpu_tensor = torch.zeros(
-            (4, 10),
-            device="cpu",
-            dtype=torch.int32,
-        )
-        runner.input_batch.token_ids_cpu = runner.input_batch.token_ids_cpu_tensor.numpy()
-        runner.model = MagicMock()
-        output = runner._prepare_inputs(self.scheduler_output_mock, None)
-        self.assertIsNotNone(output)
-
-
-# yapf: disable
-@pytest.mark.parametrize(
-    "soc_version, enable_expert_parallel, world_size, num_tokens, mc2_tokens_capacity, expected_method",
-    [
-        # Case 1: Expert parallel is disabled, should always be 'allgather'
-        (AscendSocVersion.A2, False, 8, 100, 256, "allgather"),
-        (AscendSocVersion.A3, False, 16, 500, 256, "allgather"),
-
-        # Case 2: A2 SOC
-        # 2.1: MC2 conditions met (tokens <= capacity, world_size >= 16)
-        (AscendSocVersion.A2, True, 16, 100, 256, "mc2"),
-        (AscendSocVersion.A2, True, 32, 256, 256, "mc2"),
-        # 2.2: MC2 token capacity exceeded
-        (AscendSocVersion.A2, True, 16, 257, 256, "allgather"),
-        # 2.3: MC2 world size not met
-        (AscendSocVersion.A2, True, 8, 100, 256, "allgather"),
-        (AscendSocVersion.A2, True, 15, 100, 256, "allgather"),
-
-        # Case 3: A3 SOC
-        # 3.1: MC2 condition met (tokens <= capacity)
-        (AscendSocVersion.A3, True, 8, 100, 256, "mc2"),
-        (AscendSocVersion.A3, True, 16, 256, 256, "mc2"),
-        # 3.2: MC2 token capacity exceeded
-        (AscendSocVersion.A3, True, 8, 257, 256, "alltoall"),
-        (AscendSocVersion.A3, True, 16, 500, 256, "alltoall"),
-
-    ])
-# yapf: enable
-def test_select_moe_comm_method(soc_version, enable_expert_parallel,
-                                world_size, num_tokens, mc2_tokens_capacity,
-                                expected_method):
-    """
-    Tests the _select_moe_comm_method with various configurations.
-    """
-    # Mock the NPUModelRunner instance and its dependencies
-    mock_runner = MagicMock(spec=NPUModelRunner)
-    mock_runner.parallel_config = MagicMock()
-    mock_runner.parallel_config.enable_expert_parallel = enable_expert_parallel
-    mock_runner.parallel_config.world_size = world_size
-    mock_runner.mc2_tokens_capacity = mc2_tokens_capacity
-
-    # Patch the helper functions
-    with patch('vllm_ascend.worker.model_runner_v1.get_ascend_soc_version',
-               return_value=soc_version), \
-         patch('vllm_ascend.worker.model_runner_v1.is_global_first_rank',
-               return_value=True):
-
-        # Call the method under test
-        method = NPUModelRunner._select_moe_comm_method(
-            mock_runner, num_tokens)
-
-        # Assert the result
-        assert method == expected_method
-
-
-def test_select_moe_comm_method_unsupported_soc():
-    """
-    Tests that _select_moe_comm_method raises ValueError for an unsupported SOC.
-    """
-    mock_runner = MagicMock(spec=NPUModelRunner)
-    mock_runner.parallel_config = MagicMock()
-    mock_runner.parallel_config.enable_expert_parallel = True
-    mock_runner.mc2_tokens_capacity = 256
-
-    unsupported_soc = "UnsupportedSOC"
-
-    with patch('vllm_ascend.worker.model_runner_v1.get_ascend_soc_version',
-               return_value=unsupported_soc), \
-         patch('vllm_ascend.worker.model_runner_v1.is_global_first_rank',
-               return_value=True), \
-         pytest.raises(ValueError, match=f"Unsupported soc_version: {unsupported_soc}"):
-
-        NPUModelRunner._select_moe_comm_method(mock_runner, 100)
-=======
-# Licensed under the Apache License, Version 2.0 (the "License");
-# you may not use this file except in compliance with the License.
-# You may obtain a copy of the License at
-#
-#     http://www.apache.org/licenses/LICENSE-2.0
-#
-# Unless required by applicable law or agreed to in writing, software
-# distributed under the License is distributed on an "AS IS" BASIS,
-# WITHOUT WARRANTIES OR CONDITIONS OF ANY KIND, either express or implied.
-# See the License for the specific language governing permissions and
-# limitations under the License.
-# This file is a part of the vllm-ascend project.
-
-from unittest.mock import MagicMock, patch
-
-import pytest
-
-from vllm_ascend.utils import AscendSocVersion
-from vllm_ascend.worker.model_runner_v1 import NPUModelRunner
-
-
-# yapf: disable
-@pytest.mark.parametrize(
-    "soc_version, enable_expert_parallel, world_size, num_tokens, mc2_tokens_capacity, expected_method",
-    [
-        # Case 1: Expert parallel is disabled, should always be 'allgather'
-        (AscendSocVersion.A2, False, 8, 100, 256, "allgather"),
-        (AscendSocVersion.A3, False, 16, 500, 256, "allgather"),
-
-        # Case 2: A2 SOC
-        # 2.1: MC2 conditions met (tokens <= capacity, world_size >= 16)
-        (AscendSocVersion.A2, True, 16, 100, 256, "mc2"),
-        (AscendSocVersion.A2, True, 32, 256, 256, "mc2"),
-        # 2.2: MC2 token capacity exceeded
-        (AscendSocVersion.A2, True, 16, 257, 256, "allgather"),
-        # 2.3: MC2 world size not met
-        (AscendSocVersion.A2, True, 8, 100, 256, "allgather"),
-        (AscendSocVersion.A2, True, 15, 100, 256, "allgather"),
-
-        # Case 3: A3 SOC
-        # 3.1: MC2 condition met (tokens <= capacity)
-        (AscendSocVersion.A3, True, 8, 100, 256, "mc2"),
-        (AscendSocVersion.A3, True, 16, 256, 256, "mc2"),
-        # 3.2: MC2 token capacity exceeded
-        (AscendSocVersion.A3, True, 8, 257, 256, "alltoall"),
-        (AscendSocVersion.A3, True, 16, 500, 256, "alltoall"),
-
-    ])
-# yapf: enable
-def test_select_moe_comm_method(soc_version, enable_expert_parallel,
-                                world_size, num_tokens, mc2_tokens_capacity,
-                                expected_method):
-    """
-    Tests the _select_moe_comm_method with various configurations.
-    """
-    # Mock the NPUModelRunner instance and its dependencies
-    mock_runner = MagicMock(spec=NPUModelRunner)
-    mock_runner.parallel_config = MagicMock()
-    mock_runner.parallel_config.enable_expert_parallel = enable_expert_parallel
-    mock_runner.parallel_config.world_size_across_dp = world_size
-    mock_runner.mc2_tokens_capacity = mc2_tokens_capacity
-
-    # Patch the helper functions
-    with patch('vllm_ascend.worker.model_runner_v1.get_ascend_soc_version',
-               return_value=soc_version), \
-         patch('vllm_ascend.worker.model_runner_v1.is_global_first_rank',
-               return_value=True):
-
-        # Call the method under test
-        method = NPUModelRunner._select_moe_comm_method(
-            mock_runner, num_tokens)
-
-        # Assert the result
-        assert method == expected_method
-
-
-def test_select_moe_comm_method_unsupported_soc():
-    """
-    Tests that _select_moe_comm_method raises ValueError for an unsupported SOC.
-    """
-    mock_runner = MagicMock(spec=NPUModelRunner)
-    mock_runner.parallel_config = MagicMock()
-    mock_runner.parallel_config.enable_expert_parallel = True
-    mock_runner.mc2_tokens_capacity = 256
-
-    unsupported_soc = "UnsupportedSOC"
-
-    with patch('vllm_ascend.worker.model_runner_v1.get_ascend_soc_version',
-               return_value=unsupported_soc), \
-         patch('vllm_ascend.worker.model_runner_v1.is_global_first_rank',
-               return_value=True), \
-         pytest.raises(ValueError, match=f"Unsupported soc_version: {unsupported_soc}"):
-
-        NPUModelRunner._select_moe_comm_method(mock_runner, 100)
->>>>>>> 382c29f3
+# Licensed under the Apache License, Version 2.0 (the "License");
+# you may not use this file except in compliance with the License.
+# You may obtain a copy of the License at
+#
+#     http://www.apache.org/licenses/LICENSE-2.0
+#
+# Unless required by applicable law or agreed to in writing, software
+# distributed under the License is distributed on an "AS IS" BASIS,
+# WITHOUT WARRANTIES OR CONDITIONS OF ANY KIND, either express or implied.
+# See the License for the specific language governing permissions and
+# limitations under the License.
+# This file is a part of the vllm-ascend project.
+
+import unittest
+from unittest.mock import MagicMock, patch, Mock
+
+import numpy as np
+import pytest
+import torch
+from vllm.config import CacheConfig, ModelConfig, ParallelConfig, VllmConfig
+from vllm.distributed.parallel_state import GroupCoordinator
+from vllm.config import CUDAGraphMode
+from tests.ut.base import TestBase
+
+from vllm_ascend.utils import AscendSocVersion
+from vllm_ascend.worker.model_runner_v1 import NPUModelRunner
+
+
+class TestNPUModelRunner(TestBase):
+
+    def setUp(self):
+        """Setup test environment"""
+        # Create configuration mocks
+        self.cache_config_mock = MagicMock(spec=CacheConfig)
+        self.cache_config_mock.cache_dtype = "auto"
+
+        self.model_config_mock = MagicMock(spec=ModelConfig)
+        self.model_config_mock.dtype = torch.float16
+        self.model_config_mock.trust_remote_code = False
+        self.model_config_mock.pooler_config = None
+        self.model_config_mock.get_hidden_size.return_value = 7168
+        self.model_config_mock.is_multimodal_model = False
+        self.model_config_mock.max_model_len = 128
+        self.model_config_mock.uses_mrope = False
+
+        self.parallel_config_mock = MagicMock(spec=ParallelConfig)
+        self.parallel_config_mock.enable_sequence_parallel = 1
+
+        self.scheduler_output_mock = MagicMock()
+        self.scheduler_output_mock.num_scheduled_tokens = {0: 2, 1: 2, 2: 2, 3: 2}
+        self.scheduler_output_mock.max_num_batched_tokens = 10
+        self.scheduler_output_mock.max_num_seqs = 4
+        self.scheduler_output_mock.total_num_scheduled_tokens = 8
+
+        self.vllm_config_mock = MagicMock(spec=VllmConfig)
+        self.vllm_config_mock.cache_config = self.cache_config_mock
+        self.vllm_config_mock.model_config = self.model_config_mock
+        self.vllm_config_mock.parallel_config = self.parallel_config_mock
+        self.vllm_config_mock.additional_config = None
+        self.vllm_config_mock.load_config = None
+        self.vllm_config_mock.scheduler_config = self.scheduler_output_mock
+        self.vllm_config_mock.device_config = None
+        self.vllm_config_mock.compilation_config = MagicMock()
+        self.vllm_config_mock.compilation_config.cudagraph_mode = CUDAGraphMode.NONE
+        self.vllm_config_mock.speculative_config = None
+        self.vllm_config_mock.lora_config = None
+
+        self.device = None
+
+        self.local_rank = 0
+        self.rank = 0
+        self.distributed_init_method = "tcp://localhost:12345"
+        self.is_driver_worker = False
+
+    @patch("vllm_ascend.worker.model_runner_v1.lmhead_tp_enable", return_value=False)
+    @patch("vllm_ascend.worker.model_runner_v1.get_attn_backend")
+    @patch("vllm_ascend.worker.model_runner_v1.get_ascend_config")
+    @patch("vllm_ascend.worker.model_runner_v1.get_tensor_model_parallel_world_size", return_value=2)
+    @patch("vllm_ascend.worker.model_runner_v1.get_context_model_parallel_world_size", return_value=2)
+    @patch("vllm_ascend.worker.model_runner_v1.get_pp_group")
+    @patch("vllm_ascend.worker.model_runner_v1.get_tp_group")
+    @patch("vllm_ascend.worker.model_runner_v1.get_cp_group")
+    @patch('vllm.distributed.parallel_state._TP', new_callable=lambda: MagicMock(spec=GroupCoordinator))
+    @patch("vllm.distributed.parallel_state._CP", new_callable=lambda: MagicMock(spec=GroupCoordinator))
+    def test_prepare_inputs_when_sp_cp(
+            self,
+            mock_cp,
+            mock_tp,
+            mock_get_cp_group,
+            mock_get_tp_group,
+            mock_get_pp_group,
+            mock_cp_world_size,
+            mock_tp_world_size,
+            mock_get_ascend_config,
+            mock_get_attn_backend,
+            mock_lmhead_tp_enable,
+    ):
+        """Test NPURunner normal initialization"""
+        # Import and create NPUWorker instance
+        from vllm_ascend.worker.model_runner_v1 import NPUModelRunner
+        from vllm_ascend.attention.attention_v1 import AscendAttentionBackend
+
+        mock_cp_group = MagicMock()
+        mock_cp_group.rank_in_group = 0
+        mock_cp_group.world_size = 2
+        mock_get_cp_group.return_value = mock_cp_group
+        mock_cp.rank_in_group = 0
+
+        mock_tp_group = MagicMock()
+        mock_tp_group.rank_in_group = 0
+        mock_tp_group.world_size = 2
+        mock_get_tp_group.return_value = mock_tp_group
+        mock_tp.rank_in_group = 0
+        mock_tp.world_size=2
+
+        mock_pp_group = MagicMock()
+        mock_pp_group.rank_in_group = 0
+        mock_get_pp_group.return_value = mock_pp_group
+
+        mock_get_ascend_config.return_value = MagicMock()
+
+        mock_get_attn_backend.return_value = AscendAttentionBackend
+        mock_get_attn_backend.lmhead_tensor_parallel_size.return_value = False
+
+        runner = NPUModelRunner(
+            vllm_config=self.vllm_config_mock,
+            device=self.device,
+        )
+
+        runner._update_states = MagicMock()
+        runner.input_batch = MagicMock()
+        runner.input_batch.num_reqs = 4
+        runner.input_batch.req_ids = [0, 1, 2, 3]
+        runner.input_batch.num_computed_tokens_cpu = np.array([0, 0, 0, 0])
+        runner.input_batch.num_computed_tokens_of_cp_sp = np.zeros((4, 2, 2), dtype=int)
+        runner.input_batch.token_ids_cpu_tensor = torch.zeros(
+            (4, 10),
+            device="cpu",
+            dtype=torch.int32,
+        )
+        runner.input_batch.token_ids_cpu = runner.input_batch.token_ids_cpu_tensor.numpy()
+        runner.model = MagicMock()
+        output = runner._prepare_inputs(self.scheduler_output_mock, None)
+        self.assertIsNotNone(output)
+
+
+# yapf: disable
+@pytest.mark.parametrize(
+    "soc_version, enable_expert_parallel, world_size, num_tokens, mc2_tokens_capacity, expected_method",
+    [
+        # Case 1: Expert parallel is disabled, should always be 'allgather'
+        (AscendSocVersion.A2, False, 8, 100, 256, "allgather"),
+        (AscendSocVersion.A3, False, 16, 500, 256, "allgather"),
+
+        # Case 2: A2 SOC
+        # 2.1: MC2 conditions met (tokens <= capacity, world_size >= 16)
+        (AscendSocVersion.A2, True, 16, 100, 256, "mc2"),
+        (AscendSocVersion.A2, True, 32, 256, 256, "mc2"),
+        # 2.2: MC2 token capacity exceeded
+        (AscendSocVersion.A2, True, 16, 257, 256, "allgather"),
+        # 2.3: MC2 world size not met
+        (AscendSocVersion.A2, True, 8, 100, 256, "allgather"),
+        (AscendSocVersion.A2, True, 15, 100, 256, "allgather"),
+
+        # Case 3: A3 SOC
+        # 3.1: MC2 condition met (tokens <= capacity)
+        (AscendSocVersion.A3, True, 8, 100, 256, "mc2"),
+        (AscendSocVersion.A3, True, 16, 256, 256, "mc2"),
+        # 3.2: MC2 token capacity exceeded
+        (AscendSocVersion.A3, True, 8, 257, 256, "alltoall"),
+        (AscendSocVersion.A3, True, 16, 500, 256, "alltoall"),
+
+    ])
+# yapf: enable
+def test_select_moe_comm_method(soc_version, enable_expert_parallel,
+                                world_size, num_tokens, mc2_tokens_capacity,
+                                expected_method):
+    """
+    Tests the _select_moe_comm_method with various configurations.
+    """
+    # Mock the NPUModelRunner instance and its dependencies
+    mock_runner = MagicMock(spec=NPUModelRunner)
+    mock_runner.parallel_config = MagicMock()
+    mock_runner.parallel_config.enable_expert_parallel = enable_expert_parallel
+    mock_runner.parallel_config.world_size_across_dp = world_size
+    mock_runner.mc2_tokens_capacity = mc2_tokens_capacity
+
+    # Patch the helper functions
+    with patch('vllm_ascend.worker.model_runner_v1.get_ascend_soc_version',
+               return_value=soc_version), \
+         patch('vllm_ascend.worker.model_runner_v1.is_global_first_rank',
+               return_value=True):
+
+        # Call the method under test
+        method = NPUModelRunner._select_moe_comm_method(
+            mock_runner, num_tokens)
+
+        # Assert the result
+        assert method == expected_method
+
+
+def test_select_moe_comm_method_unsupported_soc():
+    """
+    Tests that _select_moe_comm_method raises ValueError for an unsupported SOC.
+    """
+    mock_runner = MagicMock(spec=NPUModelRunner)
+    mock_runner.parallel_config = MagicMock()
+    mock_runner.parallel_config.enable_expert_parallel = True
+    mock_runner.mc2_tokens_capacity = 256
+
+    unsupported_soc = "UnsupportedSOC"
+
+    with patch('vllm_ascend.worker.model_runner_v1.get_ascend_soc_version',
+               return_value=unsupported_soc), \
+         patch('vllm_ascend.worker.model_runner_v1.is_global_first_rank',
+               return_value=True), \
+         pytest.raises(ValueError, match=f"Unsupported soc_version: {unsupported_soc}"):
+
+        NPUModelRunner._select_moe_comm_method(mock_runner, 100)